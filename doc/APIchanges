Never assume the API of libav* to be stable unless at least 1 month has passed
since the last major version increase.

The last version increases were:
libavcodec:  2011-04-18
libavdevice: 2011-04-18
libavfilter: 2011-04-18
libavformat: 2011-04-18
libpostproc: 2011-04-18
libswscale:  2011-06-20
libavutil:   2011-04-18


API changes, most recent first:

<<<<<<< HEAD
2011-07-01 - b442ca6 - lavf 53.5.0 - avformat.h
  Add function av_get_output_timestamp().

2011-06-28 - 5129336 - lavu 51.11.0 - avutil.h
  Define the AV_PICTURE_TYPE_NONE value in AVPictureType enum.

2011-06-19 - xxxxxxx - lavfi 2.23.0 - avfilter.h
  Add layout negotiation fields and helper functions.

  In particular, add in_chlayouts and out_chlayouts to AVFilterLink,
  and the functions:
  avfilter_set_common_sample_formats()
  avfilter_set_common_channel_layouts()
  avfilter_all_channel_layouts()

2011-06-19 - xxxxxxx - lavfi 2.22.0 - AVFilterFormats
  Change type of AVFilterFormats.formats from int * to int64_t *,
  and update formats handling API accordingly.

  avfilter_make_format_list() still takes a int32_t array and converts
  it to int64_t. A new function, avfilter_make_format64_list(), that
  takes int64_t arrays has been added.

2011-06-19 - xxxxxxx - lavfi 2.21.0 - vsink_buffer.h
  Add video sink buffer and vsink_buffer.h public header.

2011-06-12 - xxxxxxx - lavfi 2.18.0 - avcodec.h
  Add avfilter_get_video_buffer_ref_from_frame() function in
  libavfilter/avcodec.h.

2011-06-12 - xxxxxxx - lavfi 2.17.0 - avfiltergraph.h
  Add avfilter_inout_alloc() and avfilter_inout_free() functions.

2011-06-12 - xxxxxxx - lavfi 2.16.0 - avfilter_graph_parse()
  Change avfilter_graph_parse() signature.

2011-06-xx - xxxxxxx - lavu 51.8.0 - attributes.h
=======
2011-07-10 - a67c061 - lavf 53.3.0
  Add avformat_find_stream_info(), deprecate av_find_stream_info().

2011-07-10 - 0b950fe - lavc 53.6.0
  Add avcodec_open2(), deprecate avcodec_open().

2011-06-23 - 67e9ae1 - lavu 51.8.0 - attributes.h
>>>>>>> 6cb11979
  Add av_printf_format().

2011-06-16 - 05e84c9, 25de595 - lavf 53.2.0 - avformat.h
  Add avformat_open_input and avformat_write_header().
  Deprecate av_open_input_stream, av_open_input_file,
  AVFormatParameters and av_write_header.

2011-06-16 - 7e83e1c, dc59ec5 - lavu 51.7.0 - opt.h
  Add av_opt_set_dict() and av_opt_find().
  Deprecate av_find_opt().
  Add AV_DICT_APPEND flag.

2011-06-10 - cb7c11c - lavu 51.6.0 - opt.h
  Add av_opt_flag_is_set().

<<<<<<< HEAD
2011-06-10 - c381960 - lavfi 2.15.0 - avfilter_get_audio_buffer_ref_from_arrays
  Add avfilter_get_audio_buffer_ref_from_arrays() to avfilter.h.

2011-06-09 - d9f80ea - lavu 51.8.0 - AVMetadata
=======
2011-06-08 - d9f80ea - lavu 51.5.0 - AVMetadata
>>>>>>> 6cb11979
  Move AVMetadata from lavf to lavu and rename it to
  AVDictionary -- new installed header dict.h.
  All av_metadata_* functions renamed to av_dict_*.

2011-06-07 - a6703fa - lavu 51.8.0 - av_get_bytes_per_sample()
  Add av_get_bytes_per_sample() in libavutil/samplefmt.h.
  Deprecate av_get_bits_per_sample_fmt().

<<<<<<< HEAD
2011-06-xx - b39b062 - lavu 51.8.0 - opt.h
=======
2011-06-05 - b39b062 - lavu 51.3.0 - opt.h
>>>>>>> 6cb11979
  Add av_opt_free convenience function.

2011-06-06 - 95a0242 - lavfi 2.14.0 - AVFilterBufferRefAudioProps
  Remove AVFilterBufferRefAudioProps.size, and use nb_samples in
  avfilter_get_audio_buffer() and avfilter_default_get_audio_buffer() in
  place of size.

2011-06-06 - 0bc2cca - lavu 51.6.0 - av_samples_alloc()
  Switch nb_channels and nb_samples parameters order in
  av_samples_alloc().

2011-06-06 - e1c7414 - lavu 51.5.0 - av_samples_*
  Change the data layout created by av_samples_fill_arrays() and
  av_samples_alloc().

2011-06-06 - 27bcf55 - lavfi 2.13.0 - vsrc_buffer.h
  Make av_vsrc_buffer_add_video_buffer_ref() accepts an additional
  flags parameter in input.

2011-06-03 - e977ca2 - lavfi 2.12.0 - avfilter_link_free()
  Add avfilter_link_free() function.

2011-06-02 - 5ad38d9 - lavu 51.4.0 - av_force_cpu_flags()
  Add av_cpu_flags() in libavutil/cpu.h.

2011-05-28 - e71f260 - lavu 51.3.0 - pixdesc.h
  Add av_get_pix_fmt_name() in libavutil/pixdesc.h, and deprecate
  avcodec_get_pix_fmt_name() in libavcodec/avcodec.h in its favor.

2011-05-25 - 30315a8 - lavf 53.3.0 - avformat.h
  Add fps_probe_size to AVFormatContext.

2011-05-22 - 5ecdfd0 - lavf 53.2.0 - avformat.h
  Introduce avformat_alloc_output_context2() and deprecate
  avformat_alloc_output_context().

2011-05-22 - 83db719 - lavfi 2.10.0 - vsrc_buffer.h
  Make libavfilter/vsrc_buffer.h public.

2011-05-19 - c000a9f - lavfi 2.8.0 - avcodec.h
  Add av_vsrc_buffer_add_frame() to libavfilter/avcodec.h.

2011-05-14 - 9fdf772 - lavfi 2.6.0 - avcodec.h
  Add avfilter_get_video_buffer_ref_from_frame() to libavfilter/avcodec.h.

2011-05-18 - 64150ff - lavc 53.7.0 - AVCodecContext.request_sample_fmt
  Add request_sample_fmt field to AVCodecContext.

2011-05-10 - 188dea1 - lavc 53.6.0 - avcodec.h
  Deprecate AVLPCType and the following fields in
  AVCodecContext: lpc_coeff_precision, prediction_order_method,
  min_partition_order, max_partition_order, lpc_type, lpc_passes.
  Corresponding FLAC encoder options should be used instead.

2011-05-07 - 9fdf772 - lavfi 2.5.0 - avcodec.h
  Add libavfilter/avcodec.h header and avfilter_copy_frame_props()
  function.

2011-05-07 - 18ded93 - lavc 53.5.0 - AVFrame
  Add format field to AVFrame.

2011-05-07 - 22333a6 - lavc 53.4.0 - AVFrame
  Add width and height fields to AVFrame.

2011-05-01 - 35fe66a - lavfi 2.4.0 - avfilter.h
  Rename AVFilterBufferRefVideoProps.pixel_aspect to
  sample_aspect_ratio.

2011-05-01 - 77e9dee - lavc 53.3.0 - AVFrame
  Add a sample_aspect_ratio field to AVFrame.

2011-05-01 - 1ba5727 - lavc 53.2.0 - AVFrame
  Add a pkt_pos field to AVFrame.

2011-04-29 - 35ceaa7 - lavu 51.2.0 - mem.h
  Add av_dynarray_add function for adding
  an element to a dynamic array.

2011-04-26 - bebe72f - lavu 51.1.0 - avutil.h
  Add AVPictureType enum and av_get_picture_type_char(), deprecate
  FF_*_TYPE defines and av_get_pict_type_char() defined in
  libavcodec/avcodec.h.

2011-04-26 - 10d3940 - lavfi 2.3.0 - avfilter.h
  Add pict_type and key_frame fields to AVFilterBufferRefVideo.

2011-04-26 - 7a11c82 - lavfi 2.2.0 - vsrc_buffer
  Add sample_aspect_ratio fields to vsrc_buffer arguments

2011-04-21 - 94f7451 - lavc 53.1.0 - avcodec.h
  Add CODEC_CAP_SLICE_THREADS for codecs supporting sliced threading.

2011-04-15 - lavc 52.120.0 - avcodec.h
  AVPacket structure got additional members for passing side information:
    4de339e introduce side information for AVPacket
    2d8591c make containers pass palette change in AVPacket

2011-04-12 - lavf 52.107.0 - avio.h
  Avio cleanup, part II - deprecate the entire URLContext API:
    175389c add avio_check as a replacement for url_exist
    ff1ec0c add avio_pause and avio_seek_time as replacements
            for _av_url_read_fseek/fpause
    cdc6a87 deprecate av_protocol_next(), avio_enum_protocols
            should be used instead.
    80c6e23 rename url_set_interrupt_cb->avio_set_interrupt_cb.
    f87b1b3 rename open flags: URL_* -> AVIO_*
    f8270bb add avio_enum_protocols.
    5593f03 deprecate URLProtocol.
    c486dad deprecate URLContext.
    026e175 deprecate the typedef for URLInterruptCB
    8e76a19 deprecate av_register_protocol2.
    b840484 deprecate URL_PROTOCOL_FLAG_NESTED_SCHEME
    1305d93 deprecate av_url_read_seek
    fa104e1 deprecate av_url_read_pause
    727c7aa deprecate url_get_filename().
    5958df3 deprecate url_max_packet_size().
    1869ea0 deprecate url_get_file_handle().
    32a97d4 deprecate url_filesize().
    e52a914 deprecate url_close().
    58a48c6 deprecate url_seek().
    925e908 deprecate url_write().
    dce3756 deprecate url_read_complete().
    bc371ac deprecate url_read().
    0589da0 deprecate url_open().
    62eaaea deprecate url_connect.
    5652bb9 deprecate url_alloc.
    333e894 deprecate url_open_protocol
    e230705 deprecate url_poll and URLPollEntry

2011-04-08 - lavf 52.106.0 - avformat.h
  Minor avformat.h cleanup:
    a9bf9d8 deprecate av_guess_image2_codec
    c3675df rename avf_sdp_create->av_sdp_create

2011-04-03 - lavf 52.105.0 - avio.h
  Large-scale renaming/deprecating of AVIOContext-related functions:
    724f6a0 deprecate url_fdopen
    403ee83 deprecate url_open_dyn_packet_buf
    6dc7d80 rename url_close_dyn_buf       -> avio_close_dyn_buf
    b92c545 rename url_open_dyn_buf        -> avio_open_dyn_buf
    8978fed introduce an AVIOContext.seekable field as a replacement for
            AVIOContext.is_streamed and url_is_streamed()
    b64030f deprecate get_checksum()
    4c4427a deprecate init_checksum()
    4ec153b deprecate udp_set_remote_url/get_local_port
    933e90a deprecate av_url_read_fseek/fpause
    8d9769a deprecate url_fileno
    b7f2fdd rename put_flush_packet -> avio_flush
    35f1023 deprecate url_close_buf
    83fddae deprecate url_open_buf
    d9d86e0 rename url_fprintf -> avio_printf
    59f65d9 deprecate url_setbufsize
    3e68b3b deprecate url_ferror
    66e5b1d deprecate url_feof
    e8bb2e2 deprecate url_fget_max_packet_size
    76aa876 rename url_fsize -> avio_size
    e519753 deprecate url_fgetc
    655e45e deprecate url_fgets
    a2704c9 rename url_ftell -> avio_tell
    e16ead0 deprecate get_strz() in favor of avio_get_str
    0300db8,2af07d3 rename url_fskip -> avio_skip
    6b4aa5d rename url_fseek -> avio_seek
    61840b4 deprecate put_tag
    22a3212 rename url_fopen/fclose -> avio_open/close.
    0ac8e2b deprecate put_nbyte
    77eb550 rename put_byte          -> avio_w8
                   put_[b/l]e<type>  -> avio_w[b/l]<type>
                   put_buffer        -> avio_write
    b7effd4 rename get_byte          -> avio_r8,
                   get_[b/l]e<type>  -> avio_r[b/l]<type>
                   get_buffer        -> avio_read
    b3db9ce deprecate get_partial_buffer
    8d9ac96 rename av_alloc_put_byte -> avio_alloc_context

2011-03-25 - 34b47d7 - lavc 52.115.0 - AVCodecContext.audio_service_type
  Add audio_service_type field to AVCodecContext.

2011-03-17 - e309fdc - lavu 50.40.0 - pixfmt.h
  Add PIX_FMT_BGR48LE and PIX_FMT_BGR48BE pixel formats

2011-03-02 - 863c471 - lavf  52.103.0 - av_pkt_dump2, av_pkt_dump_log2
  Add new functions av_pkt_dump2, av_pkt_dump_log2 that uses the
  source stream timebase for outputting timestamps. Deprecate
  av_pkt_dump and av_pkt_dump_log.

2011-02-20 - e731b8d - lavf  52.102.0 - avio.h
  * e731b8d - rename init_put_byte() to ffio_init_context(), deprecating the
              original, and move it to a private header so it is no longer
              part of our public API. Instead, use av_alloc_put_byte().
  * ae628ec - rename ByteIOContext to AVIOContext.

2011-02-16 - 09d171b - lavf  52.101.0 - avformat.h
                       lavu  52.39.0  - parseutils.h
  * 610219a - Add av_ prefix to dump_format().
  * f6c7375 - Replace parse_date() in lavf with av_parse_time() in lavu.
  * ab0287f - Move find_info_tag from lavf to lavu and add av_prefix to it.

2011-02-15 - lavu 52.38.0 - merge libavcore
  libavcore is merged back completely into libavutil

2011-02-10 - 55bad0c - lavc 52.113.0 - vbv_delay
  Add vbv_delay field to AVCodecContext

2011-02-14 - 24a83bd - lavf 52.100.0 - AV_DISPOSITION_CLEAN_EFFECTS
  Add AV_DISPOSITION_CLEAN_EFFECTS disposition flag.

2011-02-14 - 910b5b8 - lavfi 1.76.0 - AVFilterLink sample_aspect_ratio
  Add sample_aspect_ratio field to AVFilterLink.

2011-02-10 - 12c14cd - lavf 52.99.0 - AVStream.disposition
  Add AV_DISPOSITION_HEARING_IMPAIRED and AV_DISPOSITION_VISUAL_IMPAIRED.

2011-02-09 - 5592734 - lavc 52.112.0 - avcodec_thread_init()
  Deprecate avcodec_thread_init()/avcodec_thread_free() use; instead
  set thread_count before calling avcodec_open.

2011-02-09 - 778b08a - lavc 52.111.0 - threading API
  Add CODEC_CAP_FRAME_THREADS with new restrictions on get_buffer()/
  release_buffer()/draw_horiz_band() callbacks for appropriate codecs.
  Add thread_type and active_thread_type fields to AVCodecContext.

2011-02-08 - 3940caa - lavf 52.98.0 - av_probe_input_buffer
  Add av_probe_input_buffer() to avformat.h for probing format from a
  ByteIOContext.

2011-02-06 - fe174fc - lavf 52.97.0 - avio.h
  Add flag for non-blocking protocols: URL_FLAG_NONBLOCK

2011-02-04 - f124b08 - lavf 52.96.0 - avformat_free_context()
  Add avformat_free_context() in avformat.h.

2011-02-03 - f5b82f4 - lavc 52.109.0 - add CODEC_ID_PRORES
  Add CODEC_ID_PRORES to avcodec.h.

2011-02-03 - fe9a3fb - lavc 52.109.0 - H.264 profile defines
  Add defines for H.264 * Constrained Baseline and Intra profiles

2011-02-02 - lavf 52.95.0
  * 50196a9 - add a new installed header version.h.
  * 4efd5cf, dccbd97, 93b78d1 - add several variants of public
    avio_{put,get}_str* functions.  Deprecate corresponding semi-public
    {put,get}_str*.

2011-02-02 - dfd2a00 - lavu 50.37.0 - log.h
  Make av_dlog public.

2011-01-31 - 7b3ea55 - lavfi 1.76.0 - vsrc_buffer
  Add sample_aspect_ratio fields to vsrc_buffer arguments

2011-01-31 - 910b5b8 - lavfi 1.75.0 - AVFilterLink sample_aspect_ratio
  Add sample_aspect_ratio field to AVFilterLink.

2011-01-15 - r26374 - lavfi 1.74.0 - AVFilterBufferRefAudioProps
  Rename AVFilterBufferRefAudioProps.samples_nb to nb_samples.

2011-01-14 - r26330 - lavf 52.93.0 - av_metadata_copy()
  Add av_metadata_copy() in avformat.h.

2011-01-07 - r26262 - lavc 52.107.0 - deprecate reordered_opaque
  Deprecate reordered_opaque in favor of pkt_pts/dts.

2011-01-07 - r26261 - lavc 52.106.0 - pkt_dts
  Add pkt_dts to AVFrame, this will in the future allow multithreading decoders
  to not mess up dts.

2011-01-07 - r26260 - lavc 52.105.0 - pkt_pts
  Add pkt_pts to AVFrame.

2011-01-07 - r26259 - lavc 52.104.0 - av_get_profile_name()
  Add av_get_profile_name to libavcodec/avcodec.h.

2010-12-27 - r26108 - lavfi 1.71.0 - AV_PERM_NEG_LINESIZES
  Add AV_PERM_NEG_LINESIZES in avfilter.h.

2010-12-27 - r26104 - lavf 52.91.0 - av_find_best_stream()
  Add av_find_best_stream to libavformat/avformat.h.

2010-12-27 - r26103 - lavf 52.90.0
  Add AVFMT_NOSTREAMS flag for formats with no streams,
  like e.g. text metadata.

2010-12-22 - r26073 - lavu 50.36.0 - file.h
  Add functions av_file_map() and av_file_unmap() in file.h.

2010-12-19 - r26056 - lavu 50.35.0 - error.h
  Add "not found" error codes:
  AVERROR_DEMUXER_NOT_FOUND
  AVERROR_MUXER_NOT_FOUND
  AVERROR_DECODER_NOT_FOUND
  AVERROR_ENCODER_NOT_FOUND
  AVERROR_PROTOCOL_NOT_FOUND
  AVERROR_FILTER_NOT_FOUND
  AVERROR_BSF_NOT_FOUND
  AVERROR_STREAM_NOT_FOUND

2010-12-09 - r25923 - lavcore 0.16.0 - avcore.h
  Move AV_NOPTS_VALUE, AV_TIME_BASE, AV_TIME_BASE_Q symbols from
  avcodec.h to avcore.h.

2010-12-04 - r25886 - lavc 52.98.0 - CODEC_CAP_NEG_LINESIZES
  Add CODEC_CAP_NEG_LINESIZES codec capability flag in avcodec.h.

2010-12-04 - r25879 - lavu 50.34.0 - av_get_pix_fmt_string()
  Deprecate avcodec_pix_fmt_string() in favor of
  pixdesc.h/av_get_pix_fmt_string().

2010-12-04 - r25878 - lavcore 0.15.0 - av_image_alloc()
  Add av_image_alloc() to libavcore/imgutils.h.

2010-12-02 - r25862 - lavfi 1.67.0 - avfilter_graph_create_filter()
  Add function avfilter_graph_create_filter() in avfiltergraph.h.

2010-11-25 - r25826 - lavfi 1.65.0 - avfilter_get_video_buffer_ref_from_arrays()
  Add function avfilter_get_video_buffer_ref_from_arrays() in
  avfilter.h.

2010-11-21 - r25787 - lavcore 0.14.0 - audioconvert.h
  Add a public audio channel API in audioconvert.h, and deprecate the
  corresponding functions in libavcodec:
  avcodec_get_channel_name()
  avcodec_get_channel_layout()
  avcodec_get_channel_layout_string()
  avcodec_channel_layout_num_channels()
  and the CH_* macros defined in libavcodec/avcodec.h.

2010-11-21 - r25777 - lavf 52.85.0 - avformat.h
  Add av_append_packet().

2010-11-21 - r25776 - lavc 52.97.0 - avcodec.h
  Add av_grow_packet().

2010-11-17 - r25761 - lavcore 0.13.0 - parseutils.h
  Add av_parse_color() declared in libavcore/parseutils.h.

2010-11-13 - r25745 - lavc 52.95.0 - AVCodecContext
  Add AVCodecContext.subtitle_header and AVCodecContext.subtitle_header_size
  fields.

2010-11-13 - r25740 - lavfi 1.62.0 - avfiltergraph.h
  Make avfiltergraph.h public.

2010-11-13 - r25737 - lavfi 1.61.0 - avfiltergraph.h
  Remove declarations from avfiltergraph.h for the functions:
  avfilter_graph_check_validity()
  avfilter_graph_config_links()
  avfilter_graph_config_formats()
  which are now internal.
  Use avfilter_graph_config() instead.

2010-11-08 - r25708 - lavu 50.33.0 - eval.h
  Deprecate functions:
  av_parse_and_eval_expr(),
  av_parse_expr(),
  av_eval_expr(),
  av_free_expr(),
  in favor of the functions:
  av_expr_parse_and_eval(),
  av_expr_parse(),
  av_expr_eval(),
  av_expr_free().

2010-11-08 - r25707 - lavfi 1.59.0 - avfilter_free()
  Rename avfilter_destroy() to avfilter_free().
  This change breaks libavfilter API/ABI.

2010-11-07 - r25705 - lavfi 1.58.0 - avfiltergraph.h
  Remove graphparser.h header, move AVFilterInOut and
  avfilter_graph_parse() declarations to libavfilter/avfiltergraph.h.

2010-11-07 - r25700 - lavfi 1.57.0 - AVFilterInOut
  Rename field AVFilterInOut.filter to AVFilterInOut.filter_ctx.
  This change breaks libavfilter API.

2010-11-04 - r25674 - lavfi 1.56.0 - avfilter_graph_free()
  Rename avfilter_graph_destroy() to avfilter_graph_free().
  This change breaks libavfilter API/ABI.

2010-11-04 - r25673 - lavfi 1.55.0 - avfilter_graph_alloc()
  Add avfilter_graph_alloc() to libavfilter/avfiltergraph.h.

2010-11-02 - r25654 - lavcore 0.12.0 - av_get_bits_per_sample_fmt()
  Add av_get_bits_per_sample_fmt() to libavcore/samplefmt.h and
  deprecate av_get_bits_per_sample_format().

2010-11-02 - r25653 - lavcore 0.11.0 - samplefmt.h
  Add sample format functions in libavcore/samplefmt.h:
  av_get_sample_fmt_name(),
  av_get_sample_fmt(),
  av_get_sample_fmt_string(),
  and deprecate the corresponding libavcodec/audioconvert.h functions:
  avcodec_get_sample_fmt_name(),
  avcodec_get_sample_fmt(),
  avcodec_sample_fmt_string().

2010-11-02 - r25652 - lavcore 0.10.0 - samplefmt.h
  Define enum AVSampleFormat in libavcore/samplefmt.h, deprecate enum
  SampleFormat.

2010-10-16 - r25502 - lavfi 1.52.0 - avfilter_graph_config()
  Add the function avfilter_graph_config() in avfiltergraph.h.

2010-10-15 - r25493 - lavf 52.83.0 - metadata API
  Change demuxers to export metadata in generic format and
  muxers to accept generic format. Deprecate the public
  conversion API.

2010-10-10 - r25441 - lavfi 1.49.0 - AVFilterLink.time_base
  Add time_base field to AVFilterLink.

2010-09-27 - r25236 - lavu 50.31.0 - av_set_options_string()
  Move av_set_options_string() from libavfilter/parseutils.h to
  libavutil/opt.h.

2010-09-27 - r25227 - lavfi 1.47.0 - AVFilterLink
  Make the AVFilterLink fields srcpad and dstpad store the pointers to
  the source and destination pads, rather than their indexes.

2010-09-27 - r25225 - lavu 50.30.0 - av_get_token()
  Move av_get_token() from libavfilter/parseutils.h to
  libavutil/avstring.h.

2010-09-26 - r32368 - lsws 0.12.0 - swscale.h
  Add the functions sws_alloc_context() and sws_init_context().

2010-09-26 - r25210 - lavu 50.29.0 - opt.h
  Move libavcodec/opt.h to libavutil/opt.h.

2010-09-24 - r25174 - lavu 50.28.0 - av_log_set_flags()
  Default of av_log() changed due to many problems to the old no repeat
  detection. Read the docs of AV_LOG_SKIP_REPEATED in log.h before
  enabling it for your app!.

2010-09-24 - r25167 - lavc 52.90.0 - av_opt_show2()
  Deprecate av_opt_show() in favor or av_opt_show2().

2010-09-14 - r25120 - lavu 50.27.0 - av_popcount()
  Add av_popcount() to libavutil/common.h.

2010-09-08 - r25076 - lavu 50.26.0 - av_get_cpu_flags()
  Add av_get_cpu_flags().

2010-09-07 - r25067 - lavcore 0.9.0 - av_image_copy()
  Add av_image_copy().

2010-09-07 - r25064 - lavcore 0.8.0 - av_image_copy_plane()
  Add av_image_copy_plane().

2010-09-07 - r25057 - lavcore 0.7.0 - imgutils.h
  Adopt hierarchical scheme for the imgutils.h function names,
  deprecate the old names.

2010-09-04 - r25040 - lavu 50.25.0 - AV_CPU_FLAG_*
  Deprecate the FF_MM_* flags defined in libavcodec/avcodec.h in favor
  of the AV_CPU_FLAG_* flags defined in libavutil/cpu.h.

2010-08-26 - r24936 - lavc 52.87.0 - avcodec_get_channel_layout()
  Add avcodec_get_channel_layout() in audioconvert.h.

2010-08-20 - r24851 - lavcore 0.6.0 - av_fill_image_max_pixsteps()
  Rename av_fill_image_max_pixstep() to av_fill_image_max_pixsteps().

2010-08-18 - r24827 - lavcore 0.5.0 - av_fill_image_max_pixstep()
  Add av_fill_image_max_pixstep() in imgutils.h.

2010-08-17 - r24814 - lavu 50.24.0 - AV_NE()
  Add the AV_NE macro.

2010-08-17 - r24811 - lavfi 1.36.0 - audio framework
  Implement AVFilterBufferRefAudioProps struct for audio properties,
  get_audio_buffer(), filter_samples() functions and related changes.

2010-08-12 - r24787 - lavcore 0.4.0 - av_get_image_linesize()
  Add av_get_image_linesize() in imgutils.h.

2010-08-11 - r24773 - lavfi 1.34.0 - AVFilterBufferRef
  Resize data and linesize arrays in AVFilterBufferRef to 8.

  This change breaks libavfilter API/ABI.

2010-08-11 - r24768 - lavc 52.85.0 - av_picture_data_copy()
  Add av_picture_data_copy in avcodec.h.

2010-08-11 - r24765 - lavfi 1.33.0 - avfilter_open()
  Change avfilter_open() signature:
  AVFilterContext *avfilter_open(AVFilter *filter, const char *inst_name) ->
  int avfilter_open(AVFilterContext **filter_ctx, AVFilter *filter, const char *inst_name);

  This change breaks libavfilter API/ABI.

2010-08-11 - r24763 - lavfi 1.32.0 - AVFilterBufferRef
  Add a type field to AVFilterBufferRef, and move video specific
  properties to AVFilterBufferRefVideoProps.

  This change breaks libavfilter API/ABI.

2010-08-07 - r24732 - lavfi 1.31.0 - AVFilterLink
  Rename AVFilterLink fields:
  AVFilterLink.srcpic    ->  AVFilterLink.src_buf
  AVFilterLink.cur_pic   ->  AVFilterLink.cur_buf
  AVFilterLink.outpic    ->  AVFilterLink.out_buf

2010-08-07 - r24731 - lavfi 1.30.0
  Rename functions and fields:
  avfilter_(un)ref_pic       -> avfilter_(un)ref_buffer
  avfilter_copy_picref_props -> avfilter_copy_buffer_ref_props
  AVFilterBufferRef.pic      -> AVFilterBufferRef.buffer

2010-08-07 - r24730 - lavfi 1.29.0 - AVFilterBufferRef
  Rename AVFilterPicRef to AVFilterBufferRef.

2010-08-07 - r24728 - lavfi 1.28.0 - AVFilterBuffer
  Move format field from AVFilterBuffer to AVFilterPicRef.

2010-08-06 - r24709 - lavcore 0.3.0 - av_check_image_size()
  Deprecate avcodec_check_dimensions() in favor of the function
  av_check_image_size() defined in libavcore/imgutils.h.

2010-07-30 - r24592 - lavfi 1.27.0 - AVFilterBuffer
  Increase size of the arrays AVFilterBuffer.data and
  AVFilterBuffer.linesize from 4 to 8.

  This change breaks libavfilter ABI.

2010-07-29 - r24583 - lavcore 0.2.0 - imgutils.h
  Add functions av_fill_image_linesizes() and
  av_fill_image_pointers(), declared in libavcore/imgutils.h.

2010-07-27 - r24518 - lavcore 0.1.0 - parseutils.h
  Deprecate av_parse_video_frame_size() and av_parse_video_frame_rate()
  defined in libavcodec in favor of the newly added functions
  av_parse_video_size() and av_parse_video_rate() declared in
  libavcore/parseutils.h.

2010-07-23 - r24439 - lavu 50.23.0 - mathematics.h
  Add the M_PHI constant definition.

2010-07-22 - r24424 - lavfi 1.26.0 - media format generalization
  Add a type field to AVFilterLink.

  Change the field types:
  enum PixelFormat format   -> int format   in AVFilterBuffer
  enum PixelFormat *formats -> int *formats in AVFilterFormats
  enum PixelFormat *format  -> int format   in AVFilterLink

  Change the function signatures:
  AVFilterFormats *avfilter_make_format_list(const enum PixelFormat *pix_fmts); ->
  AVFilterFormats *avfilter_make_format_list(const int *fmts);

  int avfilter_add_colorspace(AVFilterFormats **avff, enum PixelFormat pix_fmt); ->
  int avfilter_add_format    (AVFilterFormats **avff, int fmt);

  AVFilterFormats *avfilter_all_colorspaces(void); ->
  AVFilterFormats *avfilter_all_formats    (enum AVMediaType type);

  This change breaks libavfilter API/ABI.

2010-07-21 - r24393 - lavcore 0.0.0
  Add libavcore.

2010-07-17 - r24291 - lavfi 1.25.0 - AVFilterBuffer
  Remove w and h fields from AVFilterBuffer.

2010-07-17 - r24284 - lavfi 1.24.0 - AVFilterBuffer
  Rename AVFilterPic to AVFilterBuffer.

2010-07-17 - r24278 - lavf 52.74.0 - url_fskip()
  Make url_fskip() return an int error code instead of void.

2010-07-11 - r24199 - lavc 52.83.0
  Add AVCodecContext.lpc_type and AVCodecContext.lpc_passes fields.
  Add AVLPCType enum.
  Deprecate AVCodecContext.use_lpc.

2010-07-11 - r24185 - lavc 52.82.0 - avsubtitle_free()
  Add a function for free the contents of a AVSubtitle generated by
  avcodec_decode_subtitle.

2010-07-11 - r24174 - lavu 50.22.0 - bswap.h and intreadwrite.h
  Make the bswap.h and intreadwrite.h API public.

2010-07-08 - r24101 - lavu 50.21.0 - pixdesc.h
  Rename read/write_line() to av_read/write_image_line().

2010-07-07 - r24091 - lavfi 1.21.0 - avfilter_copy_picref_props()
  Add avfilter_copy_picref_props().

2010-07-03 - r24021 - lavc 52.79.0
  Add FF_COMPLIANCE_UNOFFICIAL and change all instances of
  FF_COMPLIANCE_INOFFICIAL to use FF_COMPLIANCE_UNOFFICIAL.

2010-07-02 - r23985 - lavu 50.20.0 - lfg.h
  Export av_lfg_init(), av_lfg_get(), av_mlfg_get(), and av_bmg_get() through
  lfg.h.

2010-06-28 - r23835 - lavfi 1.20.1 - av_parse_color()
  Extend av_parse_color() syntax, make it accept an alpha value specifier and
  set the alpha value to 255 by default.

2010-06-22 - r23706 - lavf 52.71.0 - URLProtocol.priv_data_size, priv_data_class
  Add priv_data_size and priv_data_class to URLProtocol.

2010-06-22 - r23704 - lavf 52.70.0 - url_alloc(), url_connect()
  Add url_alloc() and url_connect().

2010-06-22 - r23702 - lavf 52.69.0 - av_register_protocol2()
  Add av_register_protocol2(), deprecating av_register_protocol().

2010-06-09 - r23551 - lavu 50.19.0 - av_compare_mod()
  Add av_compare_mod() to libavutil/mathematics.h.

2010-06-05 - r23485 - lavu 50.18.0 - eval API
  Make the eval API public.

2010-06-04 - r23461 - lavu 50.17.0 - AV_BASE64_SIZE
  Add AV_BASE64_SIZE() macro.

2010-06-02 - r23421 - lavc 52.73.0 - av_get_codec_tag_string()
  Add av_get_codec_tag_string().

2010-06-01 - r31301 - lsws 0.11.0 - convertPalette API
  Add sws_convertPalette8ToPacked32() and sws_convertPalette8ToPacked24().

2010-05-26 - r23334 - lavc 52.72.0 - CODEC_CAP_EXPERIMENTAL
  Add CODEC_CAP_EXPERIMENTAL flag.
  NOTE: this was backported to 0.6

2010-05-23 - r23255 - lavu 50.16.0 - av_get_random_seed()
  Add av_get_random_seed().

2010-05-18 - r23161 - lavf 52.63.0 - AVFMT_FLAG_RTP_HINT
  Add AVFMT_FLAG_RTP_HINT as possible value for AVFormatContext.flags.
  NOTE: this was backported to 0.6

2010-05-09 - r23066 - lavfi 1.20.0 - AVFilterPicRef
  Add interlaced and top_field_first fields to AVFilterPicRef.

------------------------------8<-------------------------------------
                   0.6 branch was cut here
----------------------------->8--------------------------------------

2010-05-01 - r23002 - lavf 52.62.0 - probe function
  Add av_probe_input_format2 to API, it allows ignoring probe
  results below given score and returns the actual probe score.

2010-04-01 - r22806 - lavf 52.61.0 - metadata API
  Add a flag for av_metadata_set2() to disable overwriting of
  existing tags.

2010-04-01 - r22753 - lavc 52.66.0
  Add avcodec_get_edge_width().

2010-03-31 - r22750 - lavc 52.65.0
  Add avcodec_copy_context().

2010-03-31 - r22748 - lavf 52.60.0 - av_match_ext()
  Make av_match_ext() public.

2010-03-31 - r22736 - lavu 50.14.0 - AVMediaType
  Move AVMediaType enum from libavcodec to libavutil.

2010-03-31 - r22735 - lavc 52.64.0 - AVMediaType
  Define AVMediaType enum, and use it instead of enum CodecType, which
  is deprecated and will be dropped at the next major bump.

2010-03-25 - r22684 - lavu 50.13.0 - av_strerror()
  Implement av_strerror().

2010-03-23 - r22649 - lavc 52.60.0 - av_dct_init()
  Support DCT-I and DST-I.

2010-03-15 - r22540 - lavf 52.56.0 - AVFormatContext.start_time_realtime
  Add AVFormatContext.start_time_realtime field.

2010-03-13 - r22506 - lavfi 1.18.0 - AVFilterPicRef.pos
  Add AVFilterPicRef.pos field.

2010-03-13 - r22501 - lavu 50.12.0 - error.h
  Move error code definitions from libavcodec/avcodec.h to
  the new public header libavutil/error.h.

2010-03-07 - r22291 - lavc 52.56.0 - avfft.h
  Add public FFT interface.

2010-03-06 - r22251 - lavu 50.11.0 - av_stristr()
  Add av_stristr().

2010-03-03 - r22174 - lavu 50.10.0 - av_tree_enumerate()
  Add av_tree_enumerate().

2010-02-07 - r21673 - lavu 50.9.0 - av_compare_ts()
  Add av_compare_ts().

2010-02-05 - r30513 - lsws 0.10.0 - sws_getCoefficients()
  Add sws_getCoefficients().

2010-02-01 - r21587 - lavf 52.50.0 - metadata API
  Add a list of generic tag names, change 'author' -> 'artist',
  'year' -> 'date'.

2010-01-30 - r21545 - lavu 50.8.0 - av_get_pix_fmt()
  Add av_get_pix_fmt().

2010-01-21 - r30381 - lsws 0.9.0 - sws_scale()
  Change constness attributes of sws_scale() parameters.

2010-01-10 - r21121 - lavfi 1.15.0 - avfilter_graph_config_links()
  Add a log_ctx parameter to avfilter_graph_config_links().

2010-01-07 - r30236 - lsws 0.8.0 - sws_isSupported{In,Out}put()
  Add sws_isSupportedInput() and sws_isSupportedOutput() functions.

2010-01-06 - r21035 - lavfi 1.14.0 - avfilter_add_colorspace()
  Change the avfilter_add_colorspace() signature, make it accept an
  (AVFilterFormats **) rather than an (AVFilterFormats *) as before.

2010-01-03 - r21007 - lavfi 1.13.0 - avfilter_add_colorspace()
  Add avfilter_add_colorspace().

2010-01-02 - r20998 - lavf 52.46.0 - av_match_ext()
  Add av_match_ext(), it should be used in place of match_ext().

2010-01-01 - r20991 - lavf 52.45.0 - av_guess_format()
  Add av_guess_format(), it should be used in place of guess_format().

2009-12-13 - r20834 - lavf 52.43.0 - metadata API
  Add av_metadata_set2(), AV_METADATA_DONT_STRDUP_KEY and
  AV_METADATA_DONT_STRDUP_VAL.

2009-12-13 - r20829 - lavu 50.7.0 - avstring.h API
  Add av_d2str().

2009-12-13 - r20826 - lavc 52.42.0 - AVStream
  Add avg_frame_rate.

2009-12-12 - r20808 - lavu 50.6.0 - av_bmg_next()
  Introduce the av_bmg_next() function.

2009-12-05 - r20734 - lavfi 1.12.0 - avfilter_draw_slice()
  Add a slice_dir parameter to avfilter_draw_slice().

2009-11-26 - r20611 - lavfi 1.11.0 - AVFilter
  Remove the next field from AVFilter, this is not anymore required.

2009-11-25 - r20607 - lavfi 1.10.0 - avfilter_next()
  Introduce the avfilter_next() function.

2009-11-25 - r20605 - lavfi 1.9.0 - avfilter_register()
  Change the signature of avfilter_register() to make it return an
  int. This is required since now the registration operation may fail.

2009-11-25 - r20603 - lavu 50.5.0 - pixdesc.h API
  Make the pixdesc.h API public.

2009-10-27 - r20385 - lavfi 1.5.0 - AVFilter.next
  Add a next field to AVFilter, this is used for simplifying the
  registration and management of the registered filters.

2009-10-23 - r20356 - lavfi 1.4.1 - AVFilter.description
  Add a description field to AVFilter.

2009-10-19 - r20302 - lavfi 1.3.0 - avfilter_make_format_list()
  Change the interface of avfilter_make_format_list() from
  avfilter_make_format_list(int n, ...) to
  avfilter_make_format_list(enum PixelFormat *pix_fmts).

2009-10-18 - r20272 - lavfi 1.0.0 - avfilter_get_video_buffer()
  Make avfilter_get_video_buffer() recursive and add the w and h
  parameters to it.

2009-10-07 - r20189 - lavfi 0.5.1 - AVFilterPic
  Add w and h fields to AVFilterPic.

2009-06-22 - r19250 - lavf 52.34.1 - AVFormatContext.packet_size
  This is now an unsigned int instead of a signed int.

2009-06-19 - r19222 - lavc 52.32.0 - AVSubtitle.pts
  Add a pts field to AVSubtitle which gives the subtitle packet pts
  in AV_TIME_BASE. Some subtitle de-/encoders (e.g. XSUB) will
  not work right without this.

2009-06-03 - r19078 - lavc 52.30.2 - AV_PKT_FLAG_KEY
  PKT_FLAG_KEY has been deprecated and will be dropped at the next
  major version. Use AV_PKT_FLAG_KEY instead.

2009-06-01 - r19025 - lavc 52.30.0 - av_lockmgr_register()
  av_lockmgr_register() can be used to register a callback function
  that lavc (and in the future, libraries that depend on lavc) can use
  to implement mutexes. The application should provide a callback function
  that implements the AV_LOCK_* operations described in avcodec.h.
  When the lock manager is registered, FFmpeg is guaranteed to behave
  correctly in a multi-threaded application.

2009-04-30 - r18719 - lavc 52.28.0 - av_free_packet()
  av_free_packet() is no longer an inline function. It is now exported.

2009-04-11 - r18431 - lavc 52.25.0 - deprecate av_destruct_packet_nofree()
  Please use NULL instead. This has been supported since r16506
  (lavf > 52.23.1, lavc > 52.10.0).

2009-04-07 - r18351 - lavc 52.23.0 - avcodec_decode_video/audio/subtitle
  The old decoding functions are deprecated, all new code should use the
  new functions avcodec_decode_video2(), avcodec_decode_audio3() and
  avcodec_decode_subtitle2(). These new functions take an AVPacket *pkt
  argument instead of a const uint8_t *buf / int buf_size pair.

2009-04-03 - r18321 - lavu 50.3.0 - av_fifo_space()
  Introduce the av_fifo_space() function.

2009-04-02 - r18317 - lavc 52.23.0 - AVPacket
  Move AVPacket declaration from libavformat/avformat.h to
  libavcodec/avcodec.h.

2009-03-22 - r18163 - lavu 50.2.0 - RGB32 pixel formats
  Convert the pixel formats PIX_FMT_ARGB, PIX_FMT_RGBA, PIX_FMT_ABGR,
  PIX_FMT_BGRA, which were defined as macros, into enum PixelFormat values.
  Conversely PIX_FMT_RGB32, PIX_FMT_RGB32_1, PIX_FMT_BGR32 and
  PIX_FMT_BGR32_1 are now macros.
  avcodec_get_pix_fmt() now recognizes the "rgb32" and "bgr32" aliases.
  Re-sort the enum PixelFormat list accordingly.
  This change breaks API/ABI backward compatibility.

2009-03-22 - r18133 - lavu 50.1.0 - PIX_FMT_RGB5X5 endian variants
  Add the enum PixelFormat values:
  PIX_FMT_RGB565BE, PIX_FMT_RGB565LE, PIX_FMT_RGB555BE, PIX_FMT_RGB555LE,
  PIX_FMT_BGR565BE, PIX_FMT_BGR565LE, PIX_FMT_BGR555BE, PIX_FMT_BGR555LE.

2009-03-21 - r18116 - lavu 50.0.0  - av_random*
  The Mersenne Twister PRNG implemented through the av_random* functions
  was removed. Use the lagged Fibonacci PRNG through the av_lfg* functions
  instead.

2009-03-08 - r17869 - lavu 50.0.0  - AVFifoBuffer
  av_fifo_init, av_fifo_read, av_fifo_write and av_fifo_realloc were dropped
  and replaced by av_fifo_alloc, av_fifo_generic_read, av_fifo_generic_write
  and av_fifo_realloc2.
  In addition, the order of the function arguments of av_fifo_generic_read
  was changed to match av_fifo_generic_write.
  The AVFifoBuffer/struct AVFifoBuffer may only be used in an opaque way by
  applications, they may not use sizeof() or directly access members.

2009-03-01 - r17682 - lavf 52.31.0 - Generic metadata API
  Introduce a new metadata API (see av_metadata_get() and friends).
  The old API is now deprecated and should not be used anymore. This especially
  includes the following structure fields:
    - AVFormatContext.title
    - AVFormatContext.author
    - AVFormatContext.copyright
    - AVFormatContext.comment
    - AVFormatContext.album
    - AVFormatContext.year
    - AVFormatContext.track
    - AVFormatContext.genre
    - AVStream.language
    - AVStream.filename
    - AVProgram.provider_name
    - AVProgram.name
    - AVChapter.title<|MERGE_RESOLUTION|>--- conflicted
+++ resolved
@@ -13,7 +13,12 @@
 
 API changes, most recent first:
 
-<<<<<<< HEAD
+2011-07-10 - a67c061 - lavf 53.3.0
+  Add avformat_find_stream_info(), deprecate av_find_stream_info().
+
+2011-07-10 - 0b950fe - lavc 53.6.0
+  Add avcodec_open2(), deprecate avcodec_open().
+
 2011-07-01 - b442ca6 - lavf 53.5.0 - avformat.h
   Add function av_get_output_timestamp().
 
@@ -50,16 +55,7 @@
 2011-06-12 - xxxxxxx - lavfi 2.16.0 - avfilter_graph_parse()
   Change avfilter_graph_parse() signature.
 
-2011-06-xx - xxxxxxx - lavu 51.8.0 - attributes.h
-=======
-2011-07-10 - a67c061 - lavf 53.3.0
-  Add avformat_find_stream_info(), deprecate av_find_stream_info().
-
-2011-07-10 - 0b950fe - lavc 53.6.0
-  Add avcodec_open2(), deprecate avcodec_open().
-
 2011-06-23 - 67e9ae1 - lavu 51.8.0 - attributes.h
->>>>>>> 6cb11979
   Add av_printf_format().
 
 2011-06-16 - 05e84c9, 25de595 - lavf 53.2.0 - avformat.h
@@ -75,14 +71,10 @@
 2011-06-10 - cb7c11c - lavu 51.6.0 - opt.h
   Add av_opt_flag_is_set().
 
-<<<<<<< HEAD
 2011-06-10 - c381960 - lavfi 2.15.0 - avfilter_get_audio_buffer_ref_from_arrays
   Add avfilter_get_audio_buffer_ref_from_arrays() to avfilter.h.
 
 2011-06-09 - d9f80ea - lavu 51.8.0 - AVMetadata
-=======
-2011-06-08 - d9f80ea - lavu 51.5.0 - AVMetadata
->>>>>>> 6cb11979
   Move AVMetadata from lavf to lavu and rename it to
   AVDictionary -- new installed header dict.h.
   All av_metadata_* functions renamed to av_dict_*.
@@ -91,11 +83,7 @@
   Add av_get_bytes_per_sample() in libavutil/samplefmt.h.
   Deprecate av_get_bits_per_sample_fmt().
 
-<<<<<<< HEAD
 2011-06-xx - b39b062 - lavu 51.8.0 - opt.h
-=======
-2011-06-05 - b39b062 - lavu 51.3.0 - opt.h
->>>>>>> 6cb11979
   Add av_opt_free convenience function.
 
 2011-06-06 - 95a0242 - lavfi 2.14.0 - AVFilterBufferRefAudioProps
