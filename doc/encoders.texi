--- conflicted
+++ resolved
@@ -14,11 +14,7 @@
 with the options @code{--enable-encoder=@var{ENCODER}} /
 @code{--disable-encoder=@var{ENCODER}}.
 
-<<<<<<< HEAD
-The option @code{-codecs} of the ff* tools will display the list of
-=======
-The option @code{-encoders} of the av* tools will display the list of
->>>>>>> 64ba831d
+The option @code{-encoders} of the ff* tools will display the list of
 enabled encoders.
 
 @c man end ENCODERS
