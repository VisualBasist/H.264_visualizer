/*
 * H.264 IDCT
 * Copyright (c) 2004-2011 Michael Niedermayer <michaelni@gmx.at>
 *
 * This file is part of FFmpeg.
 *
 * FFmpeg is free software; you can redistribute it and/or
 * modify it under the terms of the GNU Lesser General Public
 * License as published by the Free Software Foundation; either
 * version 2.1 of the License, or (at your option) any later version.
 *
 * FFmpeg is distributed in the hope that it will be useful,
 * but WITHOUT ANY WARRANTY; without even the implied warranty of
 * MERCHANTABILITY or FITNESS FOR A PARTICULAR PURPOSE.  See the GNU
 * Lesser General Public License for more details.
 *
 * You should have received a copy of the GNU Lesser General Public
 * License along with FFmpeg; if not, write to the Free Software
 * Foundation, Inc., 51 Franklin Street, Fifth Floor, Boston, MA 02110-1301 USA
 */

/**
 * @file
 * H.264 IDCT.
 * @author Michael Niedermayer <michaelni@gmx.at>
 */

#include "bit_depth_template.c"

#ifndef AVCODEC_H264IDCT_INTERNAL_H
#define AVCODEC_H264IDCT_INTERNAL_H
//FIXME this table is a duplicate from h264data.h, and will be removed once the tables from, h264 have been split
static const uint8_t scan8[16*3]={
 4+ 1*8, 5+ 1*8, 4+ 2*8, 5+ 2*8,
 6+ 1*8, 7+ 1*8, 6+ 2*8, 7+ 2*8,
 4+ 3*8, 5+ 3*8, 4+ 4*8, 5+ 4*8,
 6+ 3*8, 7+ 3*8, 6+ 4*8, 7+ 4*8,
 4+ 6*8, 5+ 6*8, 4+ 7*8, 5+ 7*8,
 6+ 6*8, 7+ 6*8, 6+ 7*8, 7+ 7*8,
 4+ 8*8, 5+ 8*8, 4+ 9*8, 5+ 9*8,
 6+ 8*8, 7+ 8*8, 6+ 9*8, 7+ 9*8,
 4+11*8, 5+11*8, 4+12*8, 5+12*8,
 6+11*8, 7+11*8, 6+12*8, 7+12*8,
 4+13*8, 5+13*8, 4+14*8, 5+14*8,
 6+13*8, 7+13*8, 6+14*8, 7+14*8
};
#endif

void FUNCC(ff_h264_idct_add)(uint8_t *_dst, DCTELEM *_block, int stride)
{
    int i;
    INIT_CLIP
    pixel *dst = (pixel*)_dst;
    dctcoef *block = (dctcoef*)_block;
    stride >>= sizeof(pixel)-1;

    block[0] += 1 << 5;

    for(i=0; i<4; i++){
        const int z0=  block[i + 4*0]     +  block[i + 4*2];
        const int z1=  block[i + 4*0]     -  block[i + 4*2];
        const int z2= (block[i + 4*1]>>1) -  block[i + 4*3];
        const int z3=  block[i + 4*1]     + (block[i + 4*3]>>1);

        block[i + 4*0]= z0 + z3;
        block[i + 4*1]= z1 + z2;
        block[i + 4*2]= z1 - z2;
        block[i + 4*3]= z0 - z3;
    }

    for(i=0; i<4; i++){
        const int z0=  block[0 + 4*i]     +  block[2 + 4*i];
        const int z1=  block[0 + 4*i]     -  block[2 + 4*i];
        const int z2= (block[1 + 4*i]>>1) -  block[3 + 4*i];
        const int z3=  block[1 + 4*i]     + (block[3 + 4*i]>>1);

        dst[i + 0*stride]= CLIP(dst[i + 0*stride] + ((z0 + z3) >> 6));
        dst[i + 1*stride]= CLIP(dst[i + 1*stride] + ((z1 + z2) >> 6));
        dst[i + 2*stride]= CLIP(dst[i + 2*stride] + ((z1 - z2) >> 6));
        dst[i + 3*stride]= CLIP(dst[i + 3*stride] + ((z0 - z3) >> 6));
    }
}

void FUNCC(ff_h264_idct8_add)(uint8_t *_dst, DCTELEM *_block, int stride){
    int i;
    INIT_CLIP
    pixel *dst = (pixel*)_dst;
    dctcoef *block = (dctcoef*)_block;
    stride >>= sizeof(pixel)-1;

    block[0] += 32;

    for( i = 0; i < 8; i++ )
    {
        const int a0 =  block[i+0*8] + block[i+4*8];
        const int a2 =  block[i+0*8] - block[i+4*8];
        const int a4 = (block[i+2*8]>>1) - block[i+6*8];
        const int a6 = (block[i+6*8]>>1) + block[i+2*8];

        const int b0 = a0 + a6;
        const int b2 = a2 + a4;
        const int b4 = a2 - a4;
        const int b6 = a0 - a6;

        const int a1 = -block[i+3*8] + block[i+5*8] - block[i+7*8] - (block[i+7*8]>>1);
        const int a3 =  block[i+1*8] + block[i+7*8] - block[i+3*8] - (block[i+3*8]>>1);
        const int a5 = -block[i+1*8] + block[i+7*8] + block[i+5*8] + (block[i+5*8]>>1);
        const int a7 =  block[i+3*8] + block[i+5*8] + block[i+1*8] + (block[i+1*8]>>1);

        const int b1 = (a7>>2) + a1;
        const int b3 =  a3 + (a5>>2);
        const int b5 = (a3>>2) - a5;
        const int b7 =  a7 - (a1>>2);

        block[i+0*8] = b0 + b7;
        block[i+7*8] = b0 - b7;
        block[i+1*8] = b2 + b5;
        block[i+6*8] = b2 - b5;
        block[i+2*8] = b4 + b3;
        block[i+5*8] = b4 - b3;
        block[i+3*8] = b6 + b1;
        block[i+4*8] = b6 - b1;
    }
    for( i = 0; i < 8; i++ )
    {
        const int a0 =  block[0+i*8] + block[4+i*8];
        const int a2 =  block[0+i*8] - block[4+i*8];
        const int a4 = (block[2+i*8]>>1) - block[6+i*8];
        const int a6 = (block[6+i*8]>>1) + block[2+i*8];

        const int b0 = a0 + a6;
        const int b2 = a2 + a4;
        const int b4 = a2 - a4;
        const int b6 = a0 - a6;

        const int a1 = -block[3+i*8] + block[5+i*8] - block[7+i*8] - (block[7+i*8]>>1);
        const int a3 =  block[1+i*8] + block[7+i*8] - block[3+i*8] - (block[3+i*8]>>1);
        const int a5 = -block[1+i*8] + block[7+i*8] + block[5+i*8] + (block[5+i*8]>>1);
        const int a7 =  block[3+i*8] + block[5+i*8] + block[1+i*8] + (block[1+i*8]>>1);

        const int b1 = (a7>>2) + a1;
        const int b3 =  a3 + (a5>>2);
        const int b5 = (a3>>2) - a5;
        const int b7 =  a7 - (a1>>2);

        dst[i + 0*stride] = CLIP( dst[i + 0*stride] + ((b0 + b7) >> 6) );
        dst[i + 1*stride] = CLIP( dst[i + 1*stride] + ((b2 + b5) >> 6) );
        dst[i + 2*stride] = CLIP( dst[i + 2*stride] + ((b4 + b3) >> 6) );
        dst[i + 3*stride] = CLIP( dst[i + 3*stride] + ((b6 + b1) >> 6) );
        dst[i + 4*stride] = CLIP( dst[i + 4*stride] + ((b6 - b1) >> 6) );
        dst[i + 5*stride] = CLIP( dst[i + 5*stride] + ((b4 - b3) >> 6) );
        dst[i + 6*stride] = CLIP( dst[i + 6*stride] + ((b2 - b5) >> 6) );
        dst[i + 7*stride] = CLIP( dst[i + 7*stride] + ((b0 - b7) >> 6) );
    }
}

// assumes all AC coefs are 0
void FUNCC(ff_h264_idct_dc_add)(uint8_t *p_dst, DCTELEM *block, int stride){
    int i, j;
    int dc = (((dctcoef*)block)[0] + 32) >> 6;
    INIT_CLIP
    pixel *dst = (pixel*)p_dst;
    stride >>= sizeof(pixel)-1;
    for( j = 0; j < 4; j++ )
    {
        for( i = 0; i < 4; i++ )
            dst[i] = CLIP( dst[i] + dc );
        dst += stride;
    }
}

void FUNCC(ff_h264_idct8_dc_add)(uint8_t *p_dst, DCTELEM *block, int stride){
    int i, j;
    int dc = (((dctcoef*)block)[0] + 32) >> 6;
    INIT_CLIP
    pixel *dst = (pixel*)p_dst;
    stride >>= sizeof(pixel)-1;
    for( j = 0; j < 8; j++ )
    {
        for( i = 0; i < 8; i++ )
            dst[i] = CLIP( dst[i] + dc );
        dst += stride;
    }
}

void FUNCC(ff_h264_idct_add16)(uint8_t *dst, const int *block_offset, DCTELEM *block, int stride, const uint8_t nnzc[15*8]){
    int i;
    for(i=0; i<16; i++){
        int nnz = nnzc[ scan8[i] ];
        if(nnz){
            if(nnz==1 && ((dctcoef*)block)[i*16]) FUNCC(ff_h264_idct_dc_add)(dst + block_offset[i], block + i*16*sizeof(pixel), stride);
            else                                  FUNCC(ff_h264_idct_add   )(dst + block_offset[i], block + i*16*sizeof(pixel), stride);
        }
    }
}

void FUNCC(ff_h264_idct_add16intra)(uint8_t *dst, const int *block_offset, DCTELEM *block, int stride, const uint8_t nnzc[15*8]){
    int i;
    for(i=0; i<16; i++){
        if(nnzc[ scan8[i] ])             FUNCC(ff_h264_idct_add   )(dst + block_offset[i], block + i*16*sizeof(pixel), stride);
        else if(((dctcoef*)block)[i*16]) FUNCC(ff_h264_idct_dc_add)(dst + block_offset[i], block + i*16*sizeof(pixel), stride);
    }
}

void FUNCC(ff_h264_idct8_add4)(uint8_t *dst, const int *block_offset, DCTELEM *block, int stride, const uint8_t nnzc[15*8]){
    int i;
    for(i=0; i<16; i+=4){
        int nnz = nnzc[ scan8[i] ];
        if(nnz){
            if(nnz==1 && ((dctcoef*)block)[i*16]) FUNCC(ff_h264_idct8_dc_add)(dst + block_offset[i], block + i*16*sizeof(pixel), stride);
            else                                  FUNCC(ff_h264_idct8_add   )(dst + block_offset[i], block + i*16*sizeof(pixel), stride);
        }
    }
}

void FUNCC(ff_h264_idct_add8)(uint8_t **dest, const int *block_offset, DCTELEM *block, int stride, const uint8_t nnzc[15*8]){
    int i, j;
    for(j=1; j<3; j++){
        for(i=j*16; i<j*16+4; i++){
            if(nnzc[ scan8[i] ])
                FUNCC(ff_h264_idct_add   )(dest[j-1] + block_offset[i], block + i*16*sizeof(pixel), stride);
            else if(((dctcoef*)block)[i*16])
                FUNCC(ff_h264_idct_dc_add)(dest[j-1] + block_offset[i], block + i*16*sizeof(pixel), stride);
        }
    }
}

void FUNCC(ff_h264_idct_add8_422)(uint8_t **dest, const int *block_offset, DCTELEM *block, int stride, const uint8_t nnzc[15*8]){
    int i, j;

<<<<<<< HEAD
#if 0
    av_log(NULL, AV_LOG_INFO, "idct\n");
    int32_t *b = block;
    for (int i = 0; i < 256; i++) {
        av_log(NULL, AV_LOG_INFO, "%5d ", b[i+256]);
        if (!((i+1) % 16))
            av_log(NULL, AV_LOG_INFO, "\n");
    }
#endif

=======
>>>>>>> f4b51d06
    for(j=1; j<3; j++){
        for(i=j*16; i<j*16+4; i++){
            if(nnzc[ scan8[i] ])
                FUNCC(ff_h264_idct_add   )(dest[j-1] + block_offset[i], block + i*16*sizeof(pixel), stride);
            else if(((dctcoef*)block)[i*16])
                FUNCC(ff_h264_idct_dc_add)(dest[j-1] + block_offset[i], block + i*16*sizeof(pixel), stride);
        }
    }

    for(j=1; j<3; j++){
        for(i=j*16+4; i<j*16+8; i++){
            if(nnzc[ scan8[i+4] ])
                FUNCC(ff_h264_idct_add   )(dest[j-1] + block_offset[i+4], block + i*16*sizeof(pixel), stride);
            else if(((dctcoef*)block)[i*16])
                FUNCC(ff_h264_idct_dc_add)(dest[j-1] + block_offset[i+4], block + i*16*sizeof(pixel), stride);
        }
    }
}

/**
 * IDCT transforms the 16 dc values and dequantizes them.
 * @param qmul quantization parameter
 */
void FUNCC(ff_h264_luma_dc_dequant_idct)(DCTELEM *p_output, DCTELEM *p_input, int qmul){
#define stride 16
    int i;
    int temp[16];
    static const uint8_t x_offset[4]={0, 2*stride, 8*stride, 10*stride};
    dctcoef *input = (dctcoef*)p_input;
    dctcoef *output = (dctcoef*)p_output;

    for(i=0; i<4; i++){
        const int z0= input[4*i+0] + input[4*i+1];
        const int z1= input[4*i+0] - input[4*i+1];
        const int z2= input[4*i+2] - input[4*i+3];
        const int z3= input[4*i+2] + input[4*i+3];

        temp[4*i+0]= z0+z3;
        temp[4*i+1]= z0-z3;
        temp[4*i+2]= z1-z2;
        temp[4*i+3]= z1+z2;
    }

    for(i=0; i<4; i++){
        const int offset= x_offset[i];
        const int z0= temp[4*0+i] + temp[4*2+i];
        const int z1= temp[4*0+i] - temp[4*2+i];
        const int z2= temp[4*1+i] - temp[4*3+i];
        const int z3= temp[4*1+i] + temp[4*3+i];

        output[stride* 0+offset]= ((((z0 + z3)*qmul + 128 ) >> 8));
        output[stride* 1+offset]= ((((z1 + z2)*qmul + 128 ) >> 8));
        output[stride* 4+offset]= ((((z1 - z2)*qmul + 128 ) >> 8));
        output[stride* 5+offset]= ((((z0 - z3)*qmul + 128 ) >> 8));
    }
#undef stride
}

<<<<<<< HEAD
void FUNCC(ff_h264_chroma422_dc_dequant_idct)(DCTELEM *p_block, int qmul){
=======
void FUNCC(ff_h264_chroma422_dc_dequant_idct)(DCTELEM *_block, int qmul){
>>>>>>> f4b51d06
    const int stride= 16*2;
    const int xStride= 16;
    int i;
    int temp[8];
    static const uint8_t x_offset[2]={0, 16};
<<<<<<< HEAD
    dctcoef *block = (dctcoef*)p_block;
=======
    dctcoef *block = (dctcoef*)_block;
>>>>>>> f4b51d06

    for(i=0; i<4; i++){
        temp[2*i+0] = block[stride*i + xStride*0] + block[stride*i + xStride*1];
        temp[2*i+1] = block[stride*i + xStride*0] - block[stride*i + xStride*1];
    }

    for(i=0; i<2; i++){
        const int offset= x_offset[i];
        const int z0= temp[2*0+i] + temp[2*2+i];
        const int z1= temp[2*0+i] - temp[2*2+i];
        const int z2= temp[2*1+i] - temp[2*3+i];
        const int z3= temp[2*1+i] + temp[2*3+i];

        block[stride*0+offset]= ((z0 + z3)*qmul + 128) >> 8;
        block[stride*1+offset]= ((z1 + z2)*qmul + 128) >> 8;
        block[stride*2+offset]= ((z1 - z2)*qmul + 128) >> 8;
        block[stride*3+offset]= ((z0 - z3)*qmul + 128) >> 8;
    }
<<<<<<< HEAD

#if 0
    av_log(NULL, AV_LOG_INFO, "after chroma dc\n");
    for (int i = 0; i < 256; i++) {
        av_log(NULL, AV_LOG_INFO, "%5d ", block[i]);
        if (!((i+1) % 16))
            av_log(NULL, AV_LOG_INFO, "\n");
    }
#endif
}

void FUNCC(ff_h264_chroma_dc_dequant_idct)(DCTELEM *p_block, int qmul){
=======
}

void FUNCC(ff_h264_chroma_dc_dequant_idct)(DCTELEM *_block, int qmul){
>>>>>>> f4b51d06
    const int stride= 16*2;
    const int xStride= 16;
    int a,b,c,d,e;
    dctcoef *block = (dctcoef*)p_block;

    a= block[stride*0 + xStride*0];
    b= block[stride*0 + xStride*1];
    c= block[stride*1 + xStride*0];
    d= block[stride*1 + xStride*1];

    e= a-b;
    a= a+b;
    b= c-d;
    c= c+d;

    block[stride*0 + xStride*0]= ((a+c)*qmul) >> 7;
    block[stride*0 + xStride*1]= ((e+b)*qmul) >> 7;
    block[stride*1 + xStride*0]= ((a-c)*qmul) >> 7;
    block[stride*1 + xStride*1]= ((e-b)*qmul) >> 7;
}<|MERGE_RESOLUTION|>--- conflicted
+++ resolved
@@ -228,19 +228,6 @@
 void FUNCC(ff_h264_idct_add8_422)(uint8_t **dest, const int *block_offset, DCTELEM *block, int stride, const uint8_t nnzc[15*8]){
     int i, j;
 
-<<<<<<< HEAD
-#if 0
-    av_log(NULL, AV_LOG_INFO, "idct\n");
-    int32_t *b = block;
-    for (int i = 0; i < 256; i++) {
-        av_log(NULL, AV_LOG_INFO, "%5d ", b[i+256]);
-        if (!((i+1) % 16))
-            av_log(NULL, AV_LOG_INFO, "\n");
-    }
-#endif
-
-=======
->>>>>>> f4b51d06
     for(j=1; j<3; j++){
         for(i=j*16; i<j*16+4; i++){
             if(nnzc[ scan8[i] ])
@@ -299,21 +286,13 @@
 #undef stride
 }
 
-<<<<<<< HEAD
-void FUNCC(ff_h264_chroma422_dc_dequant_idct)(DCTELEM *p_block, int qmul){
-=======
 void FUNCC(ff_h264_chroma422_dc_dequant_idct)(DCTELEM *_block, int qmul){
->>>>>>> f4b51d06
     const int stride= 16*2;
     const int xStride= 16;
     int i;
     int temp[8];
     static const uint8_t x_offset[2]={0, 16};
-<<<<<<< HEAD
-    dctcoef *block = (dctcoef*)p_block;
-=======
     dctcoef *block = (dctcoef*)_block;
->>>>>>> f4b51d06
 
     for(i=0; i<4; i++){
         temp[2*i+0] = block[stride*i + xStride*0] + block[stride*i + xStride*1];
@@ -332,28 +311,13 @@
         block[stride*2+offset]= ((z1 - z2)*qmul + 128) >> 8;
         block[stride*3+offset]= ((z0 - z3)*qmul + 128) >> 8;
     }
-<<<<<<< HEAD
-
-#if 0
-    av_log(NULL, AV_LOG_INFO, "after chroma dc\n");
-    for (int i = 0; i < 256; i++) {
-        av_log(NULL, AV_LOG_INFO, "%5d ", block[i]);
-        if (!((i+1) % 16))
-            av_log(NULL, AV_LOG_INFO, "\n");
-    }
-#endif
-}
-
-void FUNCC(ff_h264_chroma_dc_dequant_idct)(DCTELEM *p_block, int qmul){
-=======
 }
 
 void FUNCC(ff_h264_chroma_dc_dequant_idct)(DCTELEM *_block, int qmul){
->>>>>>> f4b51d06
     const int stride= 16*2;
     const int xStride= 16;
     int a,b,c,d,e;
-    dctcoef *block = (dctcoef*)p_block;
+    dctcoef *block = (dctcoef*)_block;
 
     a= block[stride*0 + xStride*0];
     b= block[stride*0 + xStride*1];
