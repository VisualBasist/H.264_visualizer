/*
 * Sunplus JPEG decoder (SP5X)
 * Copyright (c) 2003 Alex Beregszaszi
 *
 * This file is part of FFmpeg.
 *
 * FFmpeg is free software; you can redistribute it and/or
 * modify it under the terms of the GNU Lesser General Public
 * License as published by the Free Software Foundation; either
 * version 2.1 of the License, or (at your option) any later version.
 *
 * FFmpeg is distributed in the hope that it will be useful,
 * but WITHOUT ANY WARRANTY; without even the implied warranty of
 * MERCHANTABILITY or FITNESS FOR A PARTICULAR PURPOSE.  See the GNU
 * Lesser General Public License for more details.
 *
 * You should have received a copy of the GNU Lesser General Public
 * License along with FFmpeg; if not, write to the Free Software
 * Foundation, Inc., 51 Franklin Street, Fifth Floor, Boston, MA 02110-1301 USA
 */

/**
 * @file
 * Sunplus JPEG decoder (SP5X).
 */

#include "avcodec.h"
#include "internal.h"
#include "mjpeg.h"
#include "mjpegdec.h"
#include "sp5x.h"


static int sp5x_decode_frame(AVCodecContext *avctx,
                              void *data, int *got_frame,
                              AVPacket *avpkt)
{
    const uint8_t *buf = avpkt->data;
    int buf_size = avpkt->size;
    AVPacket avpkt_recoded;
    const int qscale = 5;
    uint8_t *recoded;
    int i = 0, j = 0;

    if (!avctx->width || !avctx->height)
        return -1;

    recoded = av_mallocz(buf_size + 1024);
    if (!recoded)
        return -1;

    /* SOI */
    recoded[j++] = 0xFF;
    recoded[j++] = 0xD8;

    memcpy(recoded+j, &sp5x_data_dqt[0], sizeof(sp5x_data_dqt));
    memcpy(recoded+j+5, &sp5x_quant_table[qscale * 2], 64);
    memcpy(recoded+j+70, &sp5x_quant_table[(qscale * 2) + 1], 64);
    j += sizeof(sp5x_data_dqt);

    memcpy(recoded+j, &sp5x_data_dht[0], sizeof(sp5x_data_dht));
    j += sizeof(sp5x_data_dht);

    memcpy(recoded+j, &sp5x_data_sof[0], sizeof(sp5x_data_sof));
    AV_WB16(recoded+j+5, avctx->coded_height);
    AV_WB16(recoded+j+7, avctx->coded_width);
    j += sizeof(sp5x_data_sof);

    memcpy(recoded+j, &sp5x_data_sos[0], sizeof(sp5x_data_sos));
    j += sizeof(sp5x_data_sos);

    if(avctx->codec_id==AV_CODEC_ID_AMV)
        for (i = 2; i < buf_size-2 && j < buf_size+1024-2; i++)
            recoded[j++] = buf[i];
    else
    for (i = 14; i < buf_size && j < buf_size+1024-3; i++)
    {
        recoded[j++] = buf[i];
        if (buf[i] == 0xff)
            recoded[j++] = 0;
    }

    /* EOI */
    recoded[j++] = 0xFF;
    recoded[j++] = 0xD9;

    av_init_packet(&avpkt_recoded);
    avpkt_recoded.data = recoded;
    avpkt_recoded.size = j;
    i = ff_mjpeg_decode_frame(avctx, data, got_frame, &avpkt_recoded);

    av_free(recoded);

    return i < 0 ? i : avpkt->size;
}

#if CONFIG_SP5X_DECODER
AVCodec ff_sp5x_decoder = {
    .name           = "sp5x",
    .long_name      = NULL_IF_CONFIG_SMALL("Sunplus JPEG (SP5X)"),
    .type           = AVMEDIA_TYPE_VIDEO,
    .id             = AV_CODEC_ID_SP5X,
    .priv_data_size = sizeof(MJpegDecodeContext),
    .init           = ff_mjpeg_decode_init,
    .close          = ff_mjpeg_decode_end,
    .decode         = sp5x_decode_frame,
<<<<<<< HEAD
    .capabilities   = CODEC_CAP_DR1,
    .max_lowres     = 3,
=======
    .capabilities   = AV_CODEC_CAP_DR1,
>>>>>>> def97856
    .caps_internal  = FF_CODEC_CAP_INIT_THREADSAFE,
};
#endif
#if CONFIG_AMV_DECODER
AVCodec ff_amv_decoder = {
    .name           = "amv",
    .long_name      = NULL_IF_CONFIG_SMALL("AMV Video"),
    .type           = AVMEDIA_TYPE_VIDEO,
    .id             = AV_CODEC_ID_AMV,
    .priv_data_size = sizeof(MJpegDecodeContext),
    .init           = ff_mjpeg_decode_init,
    .close          = ff_mjpeg_decode_end,
    .decode         = sp5x_decode_frame,
<<<<<<< HEAD
    .max_lowres     = 3,
    .capabilities   = CODEC_CAP_DR1,
=======
    .capabilities   = AV_CODEC_CAP_DR1,
>>>>>>> def97856
    .caps_internal  = FF_CODEC_CAP_INIT_THREADSAFE,
};
#endif<|MERGE_RESOLUTION|>--- conflicted
+++ resolved
@@ -104,12 +104,8 @@
     .init           = ff_mjpeg_decode_init,
     .close          = ff_mjpeg_decode_end,
     .decode         = sp5x_decode_frame,
-<<<<<<< HEAD
-    .capabilities   = CODEC_CAP_DR1,
+    .capabilities   = AV_CODEC_CAP_DR1,
     .max_lowres     = 3,
-=======
-    .capabilities   = AV_CODEC_CAP_DR1,
->>>>>>> def97856
     .caps_internal  = FF_CODEC_CAP_INIT_THREADSAFE,
 };
 #endif
@@ -123,12 +119,8 @@
     .init           = ff_mjpeg_decode_init,
     .close          = ff_mjpeg_decode_end,
     .decode         = sp5x_decode_frame,
-<<<<<<< HEAD
     .max_lowres     = 3,
-    .capabilities   = CODEC_CAP_DR1,
-=======
     .capabilities   = AV_CODEC_CAP_DR1,
->>>>>>> def97856
     .caps_internal  = FF_CODEC_CAP_INIT_THREADSAFE,
 };
 #endif