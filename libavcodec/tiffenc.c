--- conflicted
+++ resolved
@@ -523,12 +523,9 @@
 
 static av_cold int encode_init(AVCodecContext *avctx)
 {
-<<<<<<< HEAD
     TiffEncoderContext *s = avctx->priv_data;
-=======
+
 #if !CONFIG_ZLIB
-    TiffEncoderContext *s = avctx->priv_data;
-
     if (s->compr == TIFF_DEFLATE) {
         av_log(avctx, AV_LOG_ERROR,
                "Deflate compression needs zlib compiled in\n");
@@ -536,7 +533,6 @@
     }
 #endif
 
->>>>>>> 6c445990
 #if FF_API_CODED_FRAME
 FF_DISABLE_DEPRECATION_WARNINGS
     avctx->coded_frame->pict_type = AV_PICTURE_TYPE_I;
