--- conflicted
+++ resolved
@@ -140,7 +140,6 @@
 } AVVDPAUContext;
 
 /**
-<<<<<<< HEAD
  * @brief allocation function for AVVDPAUContext
  *
  * Allows extending the struct without breaking API/ABI
@@ -149,13 +148,13 @@
 
 AVVDPAU_Render2 av_vdpau_hwaccel_get_render2(const AVVDPAUContext *);
 void av_vdpau_hwaccel_set_render2(AVVDPAUContext *, AVVDPAU_Render2);
-=======
+
+/**
  * Allocate an AVVDPAUContext.
  *
  * @return Newly-allocated AVVDPAUContext or NULL on failure.
  */
 AVVDPAUContext *av_vdpau_alloc_context(void);
->>>>>>> 728c4658
 
 /**
  * Get a decoder profile that should be used for initializing a VDPAU decoder.
