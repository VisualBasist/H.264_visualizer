/*
 *
 * This file is part of FFmpeg.
 *
 * FFmpeg is free software; you can redistribute it and/or
 * modify it under the terms of the GNU Lesser General Public
 * License as published by the Free Software Foundation; either
 * version 2.1 of the License, or (at your option) any later version.
 *
 * FFmpeg is distributed in the hope that it will be useful,
 * but WITHOUT ANY WARRANTY; without even the implied warranty of
 * MERCHANTABILITY or FITNESS FOR A PARTICULAR PURPOSE.  See the GNU
 * Lesser General Public License for more details.
 *
 * You should have received a copy of the GNU Lesser General Public
 * License along with FFmpeg; if not, write to the Free Software
 * Foundation, Inc., 51 Franklin Street, Fifth Floor, Boston, MA 02110-1301 USA
 */

#ifndef AVCODEC_VERSION_H
#define AVCODEC_VERSION_H

/**
 * @file
 * @ingroup libavc
 * Libavcodec version macros.
 */

#include "libavutil/avutil.h"

#define LIBAVCODEC_VERSION_MAJOR 55
<<<<<<< HEAD
#define LIBAVCODEC_VERSION_MINOR  42
#define LIBAVCODEC_VERSION_MICRO 100
=======
#define LIBAVCODEC_VERSION_MINOR 27
#define LIBAVCODEC_VERSION_MICRO  0
>>>>>>> 8941971a

#define LIBAVCODEC_VERSION_INT  AV_VERSION_INT(LIBAVCODEC_VERSION_MAJOR, \
                                               LIBAVCODEC_VERSION_MINOR, \
                                               LIBAVCODEC_VERSION_MICRO)
#define LIBAVCODEC_VERSION      AV_VERSION(LIBAVCODEC_VERSION_MAJOR,    \
                                           LIBAVCODEC_VERSION_MINOR,    \
                                           LIBAVCODEC_VERSION_MICRO)
#define LIBAVCODEC_BUILD        LIBAVCODEC_VERSION_INT

#define LIBAVCODEC_IDENT        "Lavc" AV_STRINGIFY(LIBAVCODEC_VERSION)

/**
 * FF_API_* defines may be placed below to indicate public API that will be
 * dropped at a future version bump. The defines themselves are not part of
 * the public API and may change, break or disappear at any time.
 */

#ifndef FF_API_REQUEST_CHANNELS
#define FF_API_REQUEST_CHANNELS (LIBAVCODEC_VERSION_MAJOR < 56)
#endif
#ifndef FF_API_OLD_DECODE_AUDIO
#define FF_API_OLD_DECODE_AUDIO (LIBAVCODEC_VERSION_MAJOR < 56)
#endif
#ifndef FF_API_OLD_ENCODE_AUDIO
#define FF_API_OLD_ENCODE_AUDIO (LIBAVCODEC_VERSION_MAJOR < 56)
#endif
#ifndef FF_API_OLD_ENCODE_VIDEO
#define FF_API_OLD_ENCODE_VIDEO (LIBAVCODEC_VERSION_MAJOR < 56)
#endif
#ifndef FF_API_CODEC_ID
#define FF_API_CODEC_ID          (LIBAVCODEC_VERSION_MAJOR < 56)
#endif
#ifndef FF_API_AUDIO_CONVERT
#define FF_API_AUDIO_CONVERT     (LIBAVCODEC_VERSION_MAJOR < 56)
#endif
#ifndef FF_API_AVCODEC_RESAMPLE
#define FF_API_AVCODEC_RESAMPLE  FF_API_AUDIO_CONVERT
#endif
#ifndef FF_API_DEINTERLACE
#define FF_API_DEINTERLACE       (LIBAVCODEC_VERSION_MAJOR < 56)
#endif
#ifndef FF_API_DESTRUCT_PACKET
#define FF_API_DESTRUCT_PACKET   (LIBAVCODEC_VERSION_MAJOR < 56)
#endif
#ifndef FF_API_GET_BUFFER
#define FF_API_GET_BUFFER        (LIBAVCODEC_VERSION_MAJOR < 56)
#endif
#ifndef FF_API_MISSING_SAMPLE
#define FF_API_MISSING_SAMPLE    (LIBAVCODEC_VERSION_MAJOR < 56)
#endif
#ifndef FF_API_LOWRES
#define FF_API_LOWRES            (LIBAVCODEC_VERSION_MAJOR < 56)
#endif
#ifndef FF_API_CAP_VDPAU
#define FF_API_CAP_VDPAU         (LIBAVCODEC_VERSION_MAJOR < 56)
#endif
#ifndef FF_API_BUFS_VDPAU
#define FF_API_BUFS_VDPAU        (LIBAVCODEC_VERSION_MAJOR < 56)
#endif
#ifndef FF_API_VOXWARE
#define FF_API_VOXWARE           (LIBAVCODEC_VERSION_MAJOR < 56)
#endif
#ifndef FF_API_SET_DIMENSIONS
#define FF_API_SET_DIMENSIONS    (LIBAVCODEC_VERSION_MAJOR < 56)
#endif
#ifndef FF_API_DEBUG_MV
#define FF_API_DEBUG_MV          (LIBAVCODEC_VERSION_MAJOR < 56)
#endif
#ifndef FF_API_AC_VLC
#define FF_API_AC_VLC            (LIBAVCODEC_VERSION_MAJOR < 56)
#endif
#ifndef FF_API_OLD_MSMPEG4
#define FF_API_OLD_MSMPEG4       (LIBAVCODEC_VERSION_MAJOR < 56)
#endif
#ifndef FF_API_ASPECT_EXTENDED
#define FF_API_ASPECT_EXTENDED   (LIBAVCODEC_VERSION_MAJOR < 56)
#endif
#ifndef FF_API_THREAD_OPAQUE
#define FF_API_THREAD_OPAQUE     (LIBAVCODEC_VERSION_MAJOR < 56)
#endif
#ifndef FF_API_CODEC_PKT
#define FF_API_CODEC_PKT         (LIBAVCODEC_VERSION_MAJOR < 56)
#endif
#ifndef FF_API_ARCH_ALPHA
#define FF_API_ARCH_ALPHA        (LIBAVCODEC_VERSION_MAJOR < 56)
#endif
#ifndef FF_API_XVMC
#define FF_API_XVMC              (LIBAVCODEC_VERSION_MAJOR < 56)
#endif
#ifndef FF_API_ERROR_RATE
#define FF_API_ERROR_RATE        (LIBAVCODEC_VERSION_MAJOR < 56)
#endif

#endif /* AVCODEC_VERSION_H */<|MERGE_RESOLUTION|>--- conflicted
+++ resolved
@@ -29,13 +29,8 @@
 #include "libavutil/avutil.h"
 
 #define LIBAVCODEC_VERSION_MAJOR 55
-<<<<<<< HEAD
-#define LIBAVCODEC_VERSION_MINOR  42
+#define LIBAVCODEC_VERSION_MINOR  43
 #define LIBAVCODEC_VERSION_MICRO 100
-=======
-#define LIBAVCODEC_VERSION_MINOR 27
-#define LIBAVCODEC_VERSION_MICRO  0
->>>>>>> 8941971a
 
 #define LIBAVCODEC_VERSION_INT  AV_VERSION_INT(LIBAVCODEC_VERSION_MAJOR, \
                                                LIBAVCODEC_VERSION_MINOR, \
