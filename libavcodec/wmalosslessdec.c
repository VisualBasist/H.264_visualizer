--- conflicted
+++ resolved
@@ -658,6 +658,8 @@
     int num_channels = s->num_channels;
 
     for (ich = 0; ich < num_channels; ich++) {
+        if (!s->is_channel_coded[ich])
+            continue;
         pred[ich] = 0;
         for (i = 0; i < order * num_channels; i++)
             pred[ich] += s->mclms_prevvalues[i + s->mclms_recent] *
@@ -791,11 +793,7 @@
 {
     if (s->num_channels != 2)
         return;
-<<<<<<< HEAD
-    else {
-=======
     else if (s->is_channel_coded[0] || s->is_channel_coded[1]) {
->>>>>>> 1d4a0147
         int icoef;
         for (icoef = 0; icoef < tile_size; icoef++) {
             s->channel_residues[0][icoef] -= s->channel_residues[1][icoef] >> 1;
@@ -961,14 +959,9 @@
                 else
                     use_normal_update_speed(s, i);
                 revert_cdlms(s, i, 0, subframe_len);
-<<<<<<< HEAD
-            } else
-                memset(s->channel_residues[i], 0, sizeof(s->channel_residues[i]));
-=======
             } else {
                 memset(s->channel_residues[i], 0, sizeof(**s->channel_residues) * subframe_len);
             }
->>>>>>> 1d4a0147
     }
     if (s->do_mclms)
         revert_mclms(s, subframe_len);
