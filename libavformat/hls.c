/*
 * Apple HTTP Live Streaming demuxer
 * Copyright (c) 2010 Martin Storsjo
 * Copyright (c) 2013 Anssi Hannula
 *
 * This file is part of FFmpeg.
 *
 * FFmpeg is free software; you can redistribute it and/or
 * modify it under the terms of the GNU Lesser General Public
 * License as published by the Free Software Foundation; either
 * version 2.1 of the License, or (at your option) any later version.
 *
 * FFmpeg is distributed in the hope that it will be useful,
 * but WITHOUT ANY WARRANTY; without even the implied warranty of
 * MERCHANTABILITY or FITNESS FOR A PARTICULAR PURPOSE.  See the GNU
 * Lesser General Public License for more details.
 *
 * You should have received a copy of the GNU Lesser General Public
 * License along with FFmpeg; if not, write to the Free Software
 * Foundation, Inc., 51 Franklin Street, Fifth Floor, Boston, MA 02110-1301 USA
 */

/**
 * @file
 * Apple HTTP Live Streaming demuxer
 * http://tools.ietf.org/html/draft-pantos-http-live-streaming
 */

#include "libavutil/avstring.h"
#include "libavutil/avassert.h"
#include "libavutil/intreadwrite.h"
#include "libavutil/mathematics.h"
#include "libavutil/opt.h"
#include "libavutil/dict.h"
#include "libavutil/time.h"
#include "avformat.h"
#include "internal.h"
#include "avio_internal.h"
#include "url.h"
#include "id3v2.h"

#define INITIAL_BUFFER_SIZE 32768

#define MAX_FIELD_LEN 64
#define MAX_CHARACTERISTICS_LEN 512

#define MPEG_TIME_BASE 90000
#define MPEG_TIME_BASE_Q (AVRational){1, MPEG_TIME_BASE}

/*
 * An apple http stream consists of a playlist with media segment files,
 * played sequentially. There may be several playlists with the same
 * video content, in different bandwidth variants, that are played in
 * parallel (preferably only one bandwidth variant at a time). In this case,
 * the user supplied the url to a main playlist that only lists the variant
 * playlists.
 *
 * If the main playlist doesn't point at any variants, we still create
 * one anonymous toplevel variant for this, to maintain the structure.
 */

enum KeyType {
    KEY_NONE,
    KEY_AES_128,
    KEY_SAMPLE_AES
};

struct segment {
    int64_t duration;
    int64_t url_offset;
    int64_t size;
    char *url;
    char *key;
    enum KeyType key_type;
    uint8_t iv[16];
    /* associated Media Initialization Section, treated as a segment */
    struct segment *init_section;
};

struct rendition;

enum PlaylistType {
    PLS_TYPE_UNSPECIFIED,
    PLS_TYPE_EVENT,
    PLS_TYPE_VOD
};

/*
 * Each playlist has its own demuxer. If it currently is active,
 * it has an open AVIOContext too, and potentially an AVPacket
 * containing the next packet from this stream.
 */
struct playlist {
    char url[MAX_URL_SIZE];
    AVIOContext pb;
    uint8_t* read_buffer;
    URLContext *input;
    AVFormatContext *parent;
    int index;
    AVFormatContext *ctx;
    AVPacket pkt;
    int stream_offset;

    int finished;
    enum PlaylistType type;
    int64_t target_duration;
    int start_seq_no;
    int n_segments;
    struct segment **segments;
    int needed, cur_needed;
    int cur_seq_no;
    int64_t cur_seg_offset;
    int64_t last_load_time;

    /* Currently active Media Initialization Section */
    struct segment *cur_init_section;
    uint8_t *init_sec_buf;
    unsigned int init_sec_buf_size;
    unsigned int init_sec_data_len;
    unsigned int init_sec_buf_read_offset;

    char key_url[MAX_URL_SIZE];
    uint8_t key[16];

    /* ID3 timestamp handling (elementary audio streams have ID3 timestamps
     * (and possibly other ID3 tags) in the beginning of each segment) */
    int is_id3_timestamped; /* -1: not yet known */
    int64_t id3_mpegts_timestamp; /* in mpegts tb */
    int64_t id3_offset; /* in stream original tb */
    uint8_t* id3_buf; /* temp buffer for id3 parsing */
    unsigned int id3_buf_size;
    AVDictionary *id3_initial; /* data from first id3 tag */
    int id3_found; /* ID3 tag found at some point */
    int id3_changed; /* ID3 tag data has changed at some point */
    ID3v2ExtraMeta *id3_deferred_extra; /* stored here until subdemuxer is opened */

    int64_t seek_timestamp;
    int seek_flags;
    int seek_stream_index; /* into subdemuxer stream array */

    /* Renditions associated with this playlist, if any.
     * Alternative rendition playlists have a single rendition associated
     * with them, and variant main Media Playlists may have
     * multiple (playlist-less) renditions associated with them. */
    int n_renditions;
    struct rendition **renditions;

    /* Media Initialization Sections (EXT-X-MAP) associated with this
     * playlist, if any. */
    int n_init_sections;
    struct segment **init_sections;
};

/*
 * Renditions are e.g. alternative subtitle or audio streams.
 * The rendition may either be an external playlist or it may be
 * contained in the main Media Playlist of the variant (in which case
 * playlist is NULL).
 */
struct rendition {
    enum AVMediaType type;
    struct playlist *playlist;
    char group_id[MAX_FIELD_LEN];
    char language[MAX_FIELD_LEN];
    char name[MAX_FIELD_LEN];
    int disposition;
};

struct variant {
    int bandwidth;

    /* every variant contains at least the main Media Playlist in index 0 */
    int n_playlists;
    struct playlist **playlists;

    char audio_group[MAX_FIELD_LEN];
    char video_group[MAX_FIELD_LEN];
    char subtitles_group[MAX_FIELD_LEN];
};

typedef struct HLSContext {
<<<<<<< HEAD
    AVClass *class;
    AVFormatContext *avfmt;
=======
    AVFormatContext *ctx;
>>>>>>> 9f61abc8
    int n_variants;
    struct variant **variants;
    int n_playlists;
    struct playlist **playlists;
    int n_renditions;
    struct rendition **renditions;

    int cur_seq_no;
    int live_start_index;
    int first_packet;
    int64_t first_timestamp;
    int64_t cur_timestamp;
    AVIOInterruptCB *interrupt_callback;
    char *user_agent;                    ///< holds HTTP user agent set as an AVOption to the HTTP protocol context
    char *cookies;                       ///< holds HTTP cookie values set in either the initial response or as an AVOption to the HTTP protocol context
    char *headers;                       ///< holds HTTP headers set as an AVOption to the HTTP protocol context
    char *http_proxy;                    ///< holds the address of the HTTP proxy server
    AVDictionary *avio_opts;
    int strict_std_compliance;
} HLSContext;

static int read_chomp_line(AVIOContext *s, char *buf, int maxlen)
{
    int len = ff_get_line(s, buf, maxlen);
    while (len > 0 && av_isspace(buf[len - 1]))
        buf[--len] = '\0';
    return len;
}

static void free_segment_list(struct playlist *pls)
{
    int i;
    for (i = 0; i < pls->n_segments; i++) {
        av_freep(&pls->segments[i]->key);
        av_freep(&pls->segments[i]->url);
        av_freep(&pls->segments[i]);
    }
    av_freep(&pls->segments);
    pls->n_segments = 0;
}

static void free_init_section_list(struct playlist *pls)
{
    int i;
    for (i = 0; i < pls->n_init_sections; i++) {
        av_freep(&pls->init_sections[i]->url);
        av_freep(&pls->init_sections[i]);
    }
    av_freep(&pls->init_sections);
    pls->n_init_sections = 0;
}

static void free_playlist_list(HLSContext *c)
{
    int i;
    for (i = 0; i < c->n_playlists; i++) {
        struct playlist *pls = c->playlists[i];
        free_segment_list(pls);
        free_init_section_list(pls);
        av_freep(&pls->renditions);
        av_freep(&pls->id3_buf);
        av_dict_free(&pls->id3_initial);
        ff_id3v2_free_extra_meta(&pls->id3_deferred_extra);
        av_freep(&pls->init_sec_buf);
        av_packet_unref(&pls->pkt);
        av_freep(&pls->pb.buffer);
        if (pls->input)
            ffurl_close(pls->input);
        if (pls->ctx) {
            pls->ctx->pb = NULL;
            avformat_close_input(&pls->ctx);
        }
        av_free(pls);
    }
    av_freep(&c->playlists);
    av_freep(&c->cookies);
    av_freep(&c->user_agent);
    av_freep(&c->headers);
    av_freep(&c->http_proxy);
    c->n_playlists = 0;
}

static void free_variant_list(HLSContext *c)
{
    int i;
    for (i = 0; i < c->n_variants; i++) {
        struct variant *var = c->variants[i];
        av_freep(&var->playlists);
        av_free(var);
    }
    av_freep(&c->variants);
    c->n_variants = 0;
}

static void free_rendition_list(HLSContext *c)
{
    int i;
    for (i = 0; i < c->n_renditions; i++)
        av_freep(&c->renditions[i]);
    av_freep(&c->renditions);
    c->n_renditions = 0;
}

/*
 * Used to reset a statically allocated AVPacket to a clean slate,
 * containing no data.
 */
static void reset_packet(AVPacket *pkt)
{
    av_init_packet(pkt);
    pkt->data = NULL;
}

static struct playlist *new_playlist(HLSContext *c, const char *url,
                                     const char *base)
{
    struct playlist *pls = av_mallocz(sizeof(struct playlist));
    if (!pls)
        return NULL;
    reset_packet(&pls->pkt);
    ff_make_absolute_url(pls->url, sizeof(pls->url), base, url);
    pls->seek_timestamp = AV_NOPTS_VALUE;

    pls->is_id3_timestamped = -1;
    pls->id3_mpegts_timestamp = AV_NOPTS_VALUE;

    dynarray_add(&c->playlists, &c->n_playlists, pls);
    return pls;
}

struct variant_info {
    char bandwidth[20];
    /* variant group ids: */
    char audio[MAX_FIELD_LEN];
    char video[MAX_FIELD_LEN];
    char subtitles[MAX_FIELD_LEN];
};

static struct variant *new_variant(HLSContext *c, struct variant_info *info,
                                   const char *url, const char *base)
{
    struct variant *var;
    struct playlist *pls;

    pls = new_playlist(c, url, base);
    if (!pls)
        return NULL;

    var = av_mallocz(sizeof(struct variant));
    if (!var)
        return NULL;

    if (info) {
        var->bandwidth = atoi(info->bandwidth);
        strcpy(var->audio_group, info->audio);
        strcpy(var->video_group, info->video);
        strcpy(var->subtitles_group, info->subtitles);
    }

    dynarray_add(&c->variants, &c->n_variants, var);
    dynarray_add(&var->playlists, &var->n_playlists, pls);
    return var;
}

static void handle_variant_args(struct variant_info *info, const char *key,
                                int key_len, char **dest, int *dest_len)
{
    if (!strncmp(key, "BANDWIDTH=", key_len)) {
        *dest     =        info->bandwidth;
        *dest_len = sizeof(info->bandwidth);
    } else if (!strncmp(key, "AUDIO=", key_len)) {
        *dest     =        info->audio;
        *dest_len = sizeof(info->audio);
    } else if (!strncmp(key, "VIDEO=", key_len)) {
        *dest     =        info->video;
        *dest_len = sizeof(info->video);
    } else if (!strncmp(key, "SUBTITLES=", key_len)) {
        *dest     =        info->subtitles;
        *dest_len = sizeof(info->subtitles);
    }
}

struct key_info {
     char uri[MAX_URL_SIZE];
     char method[11];
     char iv[35];
};

static void handle_key_args(struct key_info *info, const char *key,
                            int key_len, char **dest, int *dest_len)
{
    if (!strncmp(key, "METHOD=", key_len)) {
        *dest     =        info->method;
        *dest_len = sizeof(info->method);
    } else if (!strncmp(key, "URI=", key_len)) {
        *dest     =        info->uri;
        *dest_len = sizeof(info->uri);
    } else if (!strncmp(key, "IV=", key_len)) {
        *dest     =        info->iv;
        *dest_len = sizeof(info->iv);
    }
}

struct init_section_info {
    char uri[MAX_URL_SIZE];
    char byterange[32];
};

static struct segment *new_init_section(struct playlist *pls,
                                        struct init_section_info *info,
                                        const char *url_base)
{
    struct segment *sec;
    char *ptr;
    char tmp_str[MAX_URL_SIZE];

    if (!info->uri[0])
        return NULL;

<<<<<<< HEAD
    sec = av_mallocz(sizeof(*sec));
    if (!sec)
        return NULL;
=======
    ret = c->ctx->io_open(c->ctx, in, url, AVIO_FLAG_READ, &tmp);
>>>>>>> 9f61abc8

    ff_make_absolute_url(tmp_str, sizeof(tmp_str), url_base, info->uri);
    sec->url = av_strdup(tmp_str);
    if (!sec->url) {
        av_free(sec);
        return NULL;
    }

    if (info->byterange[0]) {
        sec->size = atoi(info->byterange);
        ptr = strchr(info->byterange, '@');
        if (ptr)
            sec->url_offset = atoi(ptr+1);
    } else {
        /* the entire file is the init section */
        sec->size = -1;
    }

    dynarray_add(&pls->init_sections, &pls->n_init_sections, sec);

    return sec;
}

static void handle_init_section_args(struct init_section_info *info, const char *key,
                                           int key_len, char **dest, int *dest_len)
{
    if (!strncmp(key, "URI=", key_len)) {
        *dest     =        info->uri;
        *dest_len = sizeof(info->uri);
    } else if (!strncmp(key, "BYTERANGE=", key_len)) {
        *dest     =        info->byterange;
        *dest_len = sizeof(info->byterange);
    }
}

struct rendition_info {
    char type[16];
    char uri[MAX_URL_SIZE];
    char group_id[MAX_FIELD_LEN];
    char language[MAX_FIELD_LEN];
    char assoc_language[MAX_FIELD_LEN];
    char name[MAX_FIELD_LEN];
    char defaultr[4];
    char forced[4];
    char characteristics[MAX_CHARACTERISTICS_LEN];
};

static struct rendition *new_rendition(HLSContext *c, struct rendition_info *info,
                                      const char *url_base)
{
    struct rendition *rend;
    enum AVMediaType type = AVMEDIA_TYPE_UNKNOWN;
    char *characteristic;
    char *chr_ptr;
    char *saveptr;

    if (!strcmp(info->type, "AUDIO"))
        type = AVMEDIA_TYPE_AUDIO;
    else if (!strcmp(info->type, "VIDEO"))
        type = AVMEDIA_TYPE_VIDEO;
    else if (!strcmp(info->type, "SUBTITLES"))
        type = AVMEDIA_TYPE_SUBTITLE;
    else if (!strcmp(info->type, "CLOSED-CAPTIONS"))
        /* CLOSED-CAPTIONS is ignored since we do not support CEA-608 CC in
         * AVC SEI RBSP anyway */
        return NULL;

    if (type == AVMEDIA_TYPE_UNKNOWN)
        return NULL;

    /* URI is mandatory for subtitles as per spec */
    if (type == AVMEDIA_TYPE_SUBTITLE && !info->uri[0])
        return NULL;

    /* TODO: handle subtitles (each segment has to parsed separately) */
    if (c->strict_std_compliance > FF_COMPLIANCE_EXPERIMENTAL)
        if (type == AVMEDIA_TYPE_SUBTITLE)
            return NULL;

    rend = av_mallocz(sizeof(struct rendition));
    if (!rend)
        return NULL;

    dynarray_add(&c->renditions, &c->n_renditions, rend);

    rend->type = type;
    strcpy(rend->group_id, info->group_id);
    strcpy(rend->language, info->language);
    strcpy(rend->name, info->name);

    /* add the playlist if this is an external rendition */
    if (info->uri[0]) {
        rend->playlist = new_playlist(c, info->uri, url_base);
        if (rend->playlist)
            dynarray_add(&rend->playlist->renditions,
                         &rend->playlist->n_renditions, rend);
    }

    if (info->assoc_language[0]) {
        int langlen = strlen(rend->language);
        if (langlen < sizeof(rend->language) - 3) {
            rend->language[langlen] = ',';
            strncpy(rend->language + langlen + 1, info->assoc_language,
                    sizeof(rend->language) - langlen - 2);
        }
    }

    if (!strcmp(info->defaultr, "YES"))
        rend->disposition |= AV_DISPOSITION_DEFAULT;
    if (!strcmp(info->forced, "YES"))
        rend->disposition |= AV_DISPOSITION_FORCED;

    chr_ptr = info->characteristics;
    while ((characteristic = av_strtok(chr_ptr, ",", &saveptr))) {
        if (!strcmp(characteristic, "public.accessibility.describes-music-and-sound"))
            rend->disposition |= AV_DISPOSITION_HEARING_IMPAIRED;
        else if (!strcmp(characteristic, "public.accessibility.describes-video"))
            rend->disposition |= AV_DISPOSITION_VISUAL_IMPAIRED;

        chr_ptr = NULL;
    }

    return rend;
}

static void handle_rendition_args(struct rendition_info *info, const char *key,
                                  int key_len, char **dest, int *dest_len)
{
    if (!strncmp(key, "TYPE=", key_len)) {
        *dest     =        info->type;
        *dest_len = sizeof(info->type);
    } else if (!strncmp(key, "URI=", key_len)) {
        *dest     =        info->uri;
        *dest_len = sizeof(info->uri);
    } else if (!strncmp(key, "GROUP-ID=", key_len)) {
        *dest     =        info->group_id;
        *dest_len = sizeof(info->group_id);
    } else if (!strncmp(key, "LANGUAGE=", key_len)) {
        *dest     =        info->language;
        *dest_len = sizeof(info->language);
    } else if (!strncmp(key, "ASSOC-LANGUAGE=", key_len)) {
        *dest     =        info->assoc_language;
        *dest_len = sizeof(info->assoc_language);
    } else if (!strncmp(key, "NAME=", key_len)) {
        *dest     =        info->name;
        *dest_len = sizeof(info->name);
    } else if (!strncmp(key, "DEFAULT=", key_len)) {
        *dest     =        info->defaultr;
        *dest_len = sizeof(info->defaultr);
    } else if (!strncmp(key, "FORCED=", key_len)) {
        *dest     =        info->forced;
        *dest_len = sizeof(info->forced);
    } else if (!strncmp(key, "CHARACTERISTICS=", key_len)) {
        *dest     =        info->characteristics;
        *dest_len = sizeof(info->characteristics);
    }
    /*
     * ignored:
     * - AUTOSELECT: client may autoselect based on e.g. system language
     * - INSTREAM-ID: EIA-608 closed caption number ("CC1".."CC4")
     */
}

/* used by parse_playlist to allocate a new variant+playlist when the
 * playlist is detected to be a Media Playlist (not Master Playlist)
 * and we have no parent Master Playlist (parsing of which would have
 * allocated the variant and playlist already)
 * *pls == NULL  => Master Playlist or parentless Media Playlist
 * *pls != NULL => parented Media Playlist, playlist+variant allocated */
static int ensure_playlist(HLSContext *c, struct playlist **pls, const char *url)
{
    if (*pls)
        return 0;
    if (!new_variant(c, NULL, url, NULL))
        return AVERROR(ENOMEM);
    *pls = c->playlists[c->n_playlists - 1];
    return 0;
}

static int url_connect(struct playlist *pls, AVDictionary *opts, AVDictionary *opts2)
{
    AVDictionary *tmp = NULL;
    int ret;

    av_dict_copy(&tmp, opts, 0);
    av_dict_copy(&tmp, opts2, 0);

    if (pls->parent->protocol_whitelist) {
        pls->input->protocol_whitelist =  av_strdup(pls->parent->protocol_whitelist);
        if (!pls->input->protocol_whitelist) {
            av_dict_free(&tmp);
            return AVERROR(ENOMEM);
        }
    }

    if ((ret = ffurl_connect(pls->input, &tmp)) < 0) {
        ffurl_close(pls->input);
        pls->input = NULL;
    }

    av_dict_free(&tmp);
    return ret;
}

static void update_options(char **dest, const char *name, void *src)
{
    av_freep(dest);
    av_opt_get(src, name, 0, (uint8_t**)dest);
    if (*dest && !strlen(*dest))
        av_freep(dest);
}

static int open_url(HLSContext *c, URLContext **uc, const char *url, AVDictionary *opts)
{
    AVDictionary *tmp = NULL;
    int ret;
    const char *proto_name = avio_find_protocol_name(url);

    if (!proto_name)
        return AVERROR_INVALIDDATA;

    // only http(s) & file are allowed
    if (!av_strstart(proto_name, "http", NULL) && !av_strstart(proto_name, "file", NULL))
        return AVERROR_INVALIDDATA;
    if (!strncmp(proto_name, url, strlen(proto_name)) && url[strlen(proto_name)] == ':')
        ;
    else if (strcmp(proto_name, "file") || !strncmp(url, "file,", 5))
        return AVERROR_INVALIDDATA;

    av_dict_copy(&tmp, c->avio_opts, 0);
    av_dict_copy(&tmp, opts, 0);

    ret = ffurl_open_whitelist(uc, url, AVIO_FLAG_READ, c->interrupt_callback, &tmp, c->avfmt->protocol_whitelist);
    if( ret >= 0) {
        // update cookies on http response with setcookies.
        URLContext *u = *uc;
        update_options(&c->cookies, "cookies", u->priv_data);
        av_dict_set(&opts, "cookies", c->cookies, 0);
    }

    av_dict_free(&tmp);

    return ret;
}

static int parse_playlist(HLSContext *c, const char *url,
                          struct playlist *pls, AVIOContext *in)
{
    int ret = 0, is_segment = 0, is_variant = 0;
    int64_t duration = 0;
    enum KeyType key_type = KEY_NONE;
    uint8_t iv[16] = "";
    int has_iv = 0;
    char key[MAX_URL_SIZE] = "";
    char line[MAX_URL_SIZE];
    const char *ptr;
    int close_in = 0;
    int64_t seg_offset = 0;
    int64_t seg_size = -1;
    uint8_t *new_url = NULL;
    struct variant_info variant_info;
    char tmp_str[MAX_URL_SIZE];
    struct segment *cur_init_section = NULL;

    if (!in) {
#if 1
        AVDictionary *opts = NULL;
        close_in = 1;
        /* Some HLS servers don't like being sent the range header */
        av_dict_set(&opts, "seekable", "0", 0);

        // broker prior HTTP options that should be consistent across requests
        av_dict_set(&opts, "user-agent", c->user_agent, 0);
        av_dict_set(&opts, "cookies", c->cookies, 0);
        av_dict_set(&opts, "headers", c->headers, 0);
        av_dict_set(&opts, "http_proxy", c->http_proxy, 0);

        ret = ffio_open_whitelist(&in, url, AVIO_FLAG_READ,
                         c->interrupt_callback, &opts, c->avfmt->protocol_whitelist);
        av_dict_free(&opts);
        if (ret < 0)
            return ret;
#else
        ret = open_in(c, &in, url);
        if (ret < 0)
            return ret;
        close_in = 1;
#endif
    }

    if (av_opt_get(in, "location", AV_OPT_SEARCH_CHILDREN, &new_url) >= 0)
        url = new_url;

    read_chomp_line(in, line, sizeof(line));
    if (strcmp(line, "#EXTM3U")) {
        ret = AVERROR_INVALIDDATA;
        goto fail;
    }

    if (pls) {
        free_segment_list(pls);
        pls->finished = 0;
        pls->type = PLS_TYPE_UNSPECIFIED;
    }
    while (!avio_feof(in)) {
        read_chomp_line(in, line, sizeof(line));
        if (av_strstart(line, "#EXT-X-STREAM-INF:", &ptr)) {
            is_variant = 1;
            memset(&variant_info, 0, sizeof(variant_info));
            ff_parse_key_value(ptr, (ff_parse_key_val_cb) handle_variant_args,
                               &variant_info);
        } else if (av_strstart(line, "#EXT-X-KEY:", &ptr)) {
            struct key_info info = {{0}};
            ff_parse_key_value(ptr, (ff_parse_key_val_cb) handle_key_args,
                               &info);
            key_type = KEY_NONE;
            has_iv = 0;
            if (!strcmp(info.method, "AES-128"))
                key_type = KEY_AES_128;
            if (!strcmp(info.method, "SAMPLE-AES"))
                key_type = KEY_SAMPLE_AES;
            if (!strncmp(info.iv, "0x", 2) || !strncmp(info.iv, "0X", 2)) {
                ff_hex_to_data(iv, info.iv + 2);
                has_iv = 1;
            }
            av_strlcpy(key, info.uri, sizeof(key));
        } else if (av_strstart(line, "#EXT-X-MEDIA:", &ptr)) {
            struct rendition_info info = {{0}};
            ff_parse_key_value(ptr, (ff_parse_key_val_cb) handle_rendition_args,
                               &info);
            new_rendition(c, &info, url);
        } else if (av_strstart(line, "#EXT-X-TARGETDURATION:", &ptr)) {
            ret = ensure_playlist(c, &pls, url);
            if (ret < 0)
                goto fail;
            pls->target_duration = atoi(ptr) * AV_TIME_BASE;
        } else if (av_strstart(line, "#EXT-X-MEDIA-SEQUENCE:", &ptr)) {
            ret = ensure_playlist(c, &pls, url);
            if (ret < 0)
                goto fail;
            pls->start_seq_no = atoi(ptr);
        } else if (av_strstart(line, "#EXT-X-PLAYLIST-TYPE:", &ptr)) {
            ret = ensure_playlist(c, &pls, url);
            if (ret < 0)
                goto fail;
            if (!strcmp(ptr, "EVENT"))
                pls->type = PLS_TYPE_EVENT;
            else if (!strcmp(ptr, "VOD"))
                pls->type = PLS_TYPE_VOD;
        } else if (av_strstart(line, "#EXT-X-MAP:", &ptr)) {
            struct init_section_info info = {{0}};
            ret = ensure_playlist(c, &pls, url);
            if (ret < 0)
                goto fail;
            ff_parse_key_value(ptr, (ff_parse_key_val_cb) handle_init_section_args,
                               &info);
            cur_init_section = new_init_section(pls, &info, url);
        } else if (av_strstart(line, "#EXT-X-ENDLIST", &ptr)) {
            if (pls)
                pls->finished = 1;
        } else if (av_strstart(line, "#EXTINF:", &ptr)) {
            is_segment = 1;
            duration   = atof(ptr) * AV_TIME_BASE;
        } else if (av_strstart(line, "#EXT-X-BYTERANGE:", &ptr)) {
            seg_size = atoi(ptr);
            ptr = strchr(ptr, '@');
            if (ptr)
                seg_offset = atoi(ptr+1);
        } else if (av_strstart(line, "#", NULL)) {
            continue;
        } else if (line[0]) {
            if (is_variant) {
                if (!new_variant(c, &variant_info, line, url)) {
                    ret = AVERROR(ENOMEM);
                    goto fail;
                }
                is_variant = 0;
            }
            if (is_segment) {
                struct segment *seg;
                if (!pls) {
                    if (!new_variant(c, 0, url, NULL)) {
                        ret = AVERROR(ENOMEM);
                        goto fail;
                    }
                    pls = c->playlists[c->n_playlists - 1];
                }
                seg = av_malloc(sizeof(struct segment));
                if (!seg) {
                    ret = AVERROR(ENOMEM);
                    goto fail;
                }
                seg->duration = duration;
                seg->key_type = key_type;
                if (has_iv) {
                    memcpy(seg->iv, iv, sizeof(iv));
                } else {
                    int seq = pls->start_seq_no + pls->n_segments;
                    memset(seg->iv, 0, sizeof(seg->iv));
                    AV_WB32(seg->iv + 12, seq);
                }

                if (key_type != KEY_NONE) {
                    ff_make_absolute_url(tmp_str, sizeof(tmp_str), url, key);
                    seg->key = av_strdup(tmp_str);
                    if (!seg->key) {
                        av_free(seg);
                        ret = AVERROR(ENOMEM);
                        goto fail;
                    }
                } else {
                    seg->key = NULL;
                }

                ff_make_absolute_url(tmp_str, sizeof(tmp_str), url, line);
                seg->url = av_strdup(tmp_str);
                if (!seg->url) {
                    av_free(seg->key);
                    av_free(seg);
                    ret = AVERROR(ENOMEM);
                    goto fail;
                }

                dynarray_add(&pls->segments, &pls->n_segments, seg);
                is_segment = 0;

                seg->size = seg_size;
                if (seg_size >= 0) {
                    seg->url_offset = seg_offset;
                    seg_offset += seg_size;
                    seg_size = -1;
                } else {
                    seg->url_offset = 0;
                    seg_offset = 0;
                }

                seg->init_section = cur_init_section;
            }
        }
    }
    if (pls)
        pls->last_load_time = av_gettime_relative();

fail:
    av_free(new_url);
    if (close_in)
        ff_format_io_close(c->ctx, &in);
    return ret;
}

static struct segment *current_segment(struct playlist *pls)
{
    return pls->segments[pls->cur_seq_no - pls->start_seq_no];
}

enum ReadFromURLMode {
    READ_NORMAL,
    READ_COMPLETE,
};

/* read from URLContext, limiting read to current segment */
static int read_from_url(struct playlist *pls, struct segment *seg,
                         uint8_t *buf, int buf_size,
                         enum ReadFromURLMode mode)
{
    int ret;

     /* limit read if the segment was only a part of a file */
    if (seg->size >= 0)
        buf_size = FFMIN(buf_size, seg->size - pls->cur_seg_offset);

    if (mode == READ_COMPLETE)
        ret = ffurl_read_complete(pls->input, buf, buf_size);
    else
        ret = ffurl_read(pls->input, buf, buf_size);

    if (ret > 0)
        pls->cur_seg_offset += ret;

    return ret;
}

/* Parse the raw ID3 data and pass contents to caller */
static void parse_id3(AVFormatContext *s, AVIOContext *pb,
                      AVDictionary **metadata, int64_t *dts,
                      ID3v2ExtraMetaAPIC **apic, ID3v2ExtraMeta **extra_meta)
{
    static const char id3_priv_owner_ts[] = "com.apple.streaming.transportStreamTimestamp";
    ID3v2ExtraMeta *meta;

    ff_id3v2_read_dict(pb, metadata, ID3v2_DEFAULT_MAGIC, extra_meta);
    for (meta = *extra_meta; meta; meta = meta->next) {
        if (!strcmp(meta->tag, "PRIV")) {
            ID3v2ExtraMetaPRIV *priv = meta->data;
            if (priv->datasize == 8 && !strcmp(priv->owner, id3_priv_owner_ts)) {
                /* 33-bit MPEG timestamp */
                int64_t ts = AV_RB64(priv->data);
                av_log(s, AV_LOG_DEBUG, "HLS ID3 audio timestamp %"PRId64"\n", ts);
                if ((ts & ~((1ULL << 33) - 1)) == 0)
                    *dts = ts;
                else
                    av_log(s, AV_LOG_ERROR, "Invalid HLS ID3 audio timestamp %"PRId64"\n", ts);
            }
        } else if (!strcmp(meta->tag, "APIC") && apic)
            *apic = meta->data;
    }
}

/* Check if the ID3 metadata contents have changed */
static int id3_has_changed_values(struct playlist *pls, AVDictionary *metadata,
                                  ID3v2ExtraMetaAPIC *apic)
{
    AVDictionaryEntry *entry = NULL;
    AVDictionaryEntry *oldentry;
    /* check that no keys have changed values */
    while ((entry = av_dict_get(metadata, "", entry, AV_DICT_IGNORE_SUFFIX))) {
        oldentry = av_dict_get(pls->id3_initial, entry->key, NULL, AV_DICT_MATCH_CASE);
        if (!oldentry || strcmp(oldentry->value, entry->value) != 0)
            return 1;
    }

    /* check if apic appeared */
    if (apic && (pls->ctx->nb_streams != 2 || !pls->ctx->streams[1]->attached_pic.data))
        return 1;

    if (apic) {
        int size = pls->ctx->streams[1]->attached_pic.size;
        if (size != apic->buf->size - AV_INPUT_BUFFER_PADDING_SIZE)
            return 1;

        if (memcmp(apic->buf->data, pls->ctx->streams[1]->attached_pic.data, size) != 0)
            return 1;
    }

    return 0;
}

/* Parse ID3 data and handle the found data */
static void handle_id3(AVIOContext *pb, struct playlist *pls)
{
    AVDictionary *metadata = NULL;
    ID3v2ExtraMetaAPIC *apic = NULL;
    ID3v2ExtraMeta *extra_meta = NULL;
    int64_t timestamp = AV_NOPTS_VALUE;

    parse_id3(pls->ctx, pb, &metadata, &timestamp, &apic, &extra_meta);

    if (timestamp != AV_NOPTS_VALUE) {
        pls->id3_mpegts_timestamp = timestamp;
        pls->id3_offset = 0;
    }

    if (!pls->id3_found) {
        /* initial ID3 tags */
        av_assert0(!pls->id3_deferred_extra);
        pls->id3_found = 1;

        /* get picture attachment and set text metadata */
        if (pls->ctx->nb_streams)
            ff_id3v2_parse_apic(pls->ctx, &extra_meta);
        else
            /* demuxer not yet opened, defer picture attachment */
            pls->id3_deferred_extra = extra_meta;

        av_dict_copy(&pls->ctx->metadata, metadata, 0);
        pls->id3_initial = metadata;

    } else {
        if (!pls->id3_changed && id3_has_changed_values(pls, metadata, apic)) {
            avpriv_report_missing_feature(pls->ctx, "Changing ID3 metadata in HLS audio elementary stream");
            pls->id3_changed = 1;
        }
        av_dict_free(&metadata);
    }

    if (!pls->id3_deferred_extra)
        ff_id3v2_free_extra_meta(&extra_meta);
}

/* Intercept and handle ID3 tags between URLContext and AVIOContext */
static void intercept_id3(struct playlist *pls, uint8_t *buf,
                         int buf_size, int *len)
{
    /* intercept id3 tags, we do not want to pass them to the raw
     * demuxer on all segment switches */
    int bytes;
    int id3_buf_pos = 0;
    int fill_buf = 0;
    struct segment *seg = current_segment(pls);

    /* gather all the id3 tags */
    while (1) {
        /* see if we can retrieve enough data for ID3 header */
        if (*len < ID3v2_HEADER_SIZE && buf_size >= ID3v2_HEADER_SIZE) {
            bytes = read_from_url(pls, seg, buf + *len, ID3v2_HEADER_SIZE - *len, READ_COMPLETE);
            if (bytes > 0) {

                if (bytes == ID3v2_HEADER_SIZE - *len)
                    /* no EOF yet, so fill the caller buffer again after
                     * we have stripped the ID3 tags */
                    fill_buf = 1;

                *len += bytes;

            } else if (*len <= 0) {
                /* error/EOF */
                *len = bytes;
                fill_buf = 0;
            }
        }

        if (*len < ID3v2_HEADER_SIZE)
            break;

        if (ff_id3v2_match(buf, ID3v2_DEFAULT_MAGIC)) {
            int64_t maxsize = seg->size >= 0 ? seg->size : 1024*1024;
            int taglen = ff_id3v2_tag_len(buf);
            int tag_got_bytes = FFMIN(taglen, *len);
            int remaining = taglen - tag_got_bytes;

            if (taglen > maxsize) {
                av_log(pls->ctx, AV_LOG_ERROR, "Too large HLS ID3 tag (%d > %"PRId64" bytes)\n",
                       taglen, maxsize);
                break;
            }

            /*
             * Copy the id3 tag to our temporary id3 buffer.
             * We could read a small id3 tag directly without memcpy, but
             * we would still need to copy the large tags, and handling
             * both of those cases together with the possibility for multiple
             * tags would make the handling a bit complex.
             */
            pls->id3_buf = av_fast_realloc(pls->id3_buf, &pls->id3_buf_size, id3_buf_pos + taglen);
            if (!pls->id3_buf)
                break;
            memcpy(pls->id3_buf + id3_buf_pos, buf, tag_got_bytes);
            id3_buf_pos += tag_got_bytes;

            /* strip the intercepted bytes */
            *len -= tag_got_bytes;
            memmove(buf, buf + tag_got_bytes, *len);
            av_log(pls->ctx, AV_LOG_DEBUG, "Stripped %d HLS ID3 bytes\n", tag_got_bytes);

            if (remaining > 0) {
                /* read the rest of the tag in */
                if (read_from_url(pls, seg, pls->id3_buf + id3_buf_pos, remaining, READ_COMPLETE) != remaining)
                    break;
                id3_buf_pos += remaining;
                av_log(pls->ctx, AV_LOG_DEBUG, "Stripped additional %d HLS ID3 bytes\n", remaining);
            }

        } else {
            /* no more ID3 tags */
            break;
        }
    }

    /* re-fill buffer for the caller unless EOF */
    if (*len >= 0 && (fill_buf || *len == 0)) {
        bytes = read_from_url(pls, seg, buf + *len, buf_size - *len, READ_NORMAL);

        /* ignore error if we already had some data */
        if (bytes >= 0)
            *len += bytes;
        else if (*len == 0)
            *len = bytes;
    }

    if (pls->id3_buf) {
        /* Now parse all the ID3 tags */
        AVIOContext id3ioctx;
        ffio_init_context(&id3ioctx, pls->id3_buf, id3_buf_pos, 0, NULL, NULL, NULL, NULL);
        handle_id3(&id3ioctx, pls);
    }

    if (pls->is_id3_timestamped == -1)
        pls->is_id3_timestamped = (pls->id3_mpegts_timestamp != AV_NOPTS_VALUE);
}

static int open_input(HLSContext *c, struct playlist *pls, struct segment *seg)
{
    AVDictionary *opts = NULL;
    int ret;

    // broker prior HTTP options that should be consistent across requests
    av_dict_set(&opts, "user-agent", c->user_agent, 0);
    av_dict_set(&opts, "cookies", c->cookies, 0);
    av_dict_set(&opts, "headers", c->headers, 0);
    av_dict_set(&opts, "http_proxy", c->http_proxy, 0);
    av_dict_set(&opts, "seekable", "0", 0);

    if (seg->size >= 0) {
        /* try to restrict the HTTP request to the part we want
         * (if this is in fact a HTTP request) */
        av_dict_set_int(&opts, "offset", seg->url_offset, 0);
        av_dict_set_int(&opts, "end_offset", seg->url_offset + seg->size, 0);
    }

    av_log(pls->parent, AV_LOG_VERBOSE, "HLS request for url '%s', offset %"PRId64", playlist %d\n",
           seg->url, seg->url_offset, pls->index);

    if (seg->key_type == KEY_NONE) {
        ret = open_url(pls->parent->priv_data, &pls->input, seg->url, opts);
    } else if (seg->key_type == KEY_AES_128) {
//         HLSContext *c = var->parent->priv_data;
        char iv[33], key[33], url[MAX_URL_SIZE];
        if (strcmp(seg->key, pls->key_url)) {
            URLContext *uc;
            if (open_url(pls->parent->priv_data, &uc, seg->key, opts) == 0) {
                if (ffurl_read_complete(uc, pls->key, sizeof(pls->key))
                    != sizeof(pls->key)) {
                    av_log(NULL, AV_LOG_ERROR, "Unable to read key file %s\n",
                           seg->key);
                }
                ffurl_close(uc);
            } else {
                av_log(NULL, AV_LOG_ERROR, "Unable to open key file %s\n",
                       seg->key);
            }
            av_strlcpy(pls->key_url, seg->key, sizeof(pls->key_url));
        }
        ff_data_to_hex(iv, seg->iv, sizeof(seg->iv), 0);
        ff_data_to_hex(key, pls->key, sizeof(pls->key), 0);
        iv[32] = key[32] = '\0';
        if (strstr(seg->url, "://"))
            snprintf(url, sizeof(url), "crypto+%s", seg->url);
        else
            snprintf(url, sizeof(url), "crypto:%s", seg->url);

        if ((ret = ffurl_alloc(&pls->input, url, AVIO_FLAG_READ,
                               &pls->parent->interrupt_callback)) < 0)
            goto cleanup;
        av_opt_set(pls->input->priv_data, "key", key, 0);
        av_opt_set(pls->input->priv_data, "iv", iv, 0);

        if ((ret = url_connect(pls, c->avio_opts, opts)) < 0) {
            goto cleanup;
        }
        ret = 0;
    } else if (seg->key_type == KEY_SAMPLE_AES) {
        av_log(pls->parent, AV_LOG_ERROR,
               "SAMPLE-AES encryption is not supported yet\n");
        ret = AVERROR_PATCHWELCOME;
    }
    else
      ret = AVERROR(ENOSYS);

    /* Seek to the requested position. If this was a HTTP request, the offset
     * should already be where want it to, but this allows e.g. local testing
     * without a HTTP server. */
    if (ret == 0 && seg->key_type == KEY_NONE && seg->url_offset) {
        int seekret = ffurl_seek(pls->input, seg->url_offset, SEEK_SET);
        if (seekret < 0) {
            av_log(pls->parent, AV_LOG_ERROR, "Unable to seek to offset %"PRId64" of HLS segment '%s'\n", seg->url_offset, seg->url);
            ret = seekret;
            ffurl_close(pls->input);
            pls->input = NULL;
        }
    }

cleanup:
    av_dict_free(&opts);
    pls->cur_seg_offset = 0;
    return ret;
}

static int update_init_section(struct playlist *pls, struct segment *seg)
{
    static const int max_init_section_size = 1024*1024;
    HLSContext *c = pls->parent->priv_data;
    int64_t sec_size;
    int64_t urlsize;
    int ret;

    if (seg->init_section == pls->cur_init_section)
        return 0;

    pls->cur_init_section = NULL;

    if (!seg->init_section)
        return 0;

    /* this will clobber playlist URLContext stuff, so this should be
     * called between segments only */
    ret = open_input(c, pls, seg->init_section);
    if (ret < 0) {
        av_log(pls->parent, AV_LOG_WARNING,
               "Failed to open an initialization section in playlist %d\n",
               pls->index);
        return ret;
    }

    if (seg->init_section->size >= 0)
        sec_size = seg->init_section->size;
    else if ((urlsize = ffurl_size(pls->input)) >= 0)
        sec_size = urlsize;
    else
        sec_size = max_init_section_size;

    av_log(pls->parent, AV_LOG_DEBUG,
           "Downloading an initialization section of size %"PRId64"\n",
           sec_size);

    sec_size = FFMIN(sec_size, max_init_section_size);

    av_fast_malloc(&pls->init_sec_buf, &pls->init_sec_buf_size, sec_size);

    ret = read_from_url(pls, seg->init_section, pls->init_sec_buf,
                        pls->init_sec_buf_size, READ_COMPLETE);
    ffurl_close(pls->input);
    pls->input = NULL;

    if (ret < 0)
        return ret;

    pls->cur_init_section = seg->init_section;
    pls->init_sec_data_len = ret;
    pls->init_sec_buf_read_offset = 0;

    /* spec says audio elementary streams do not have media initialization
     * sections, so there should be no ID3 timestamps */
    pls->is_id3_timestamped = 0;

    return 0;
}

static int64_t default_reload_interval(struct playlist *pls)
{
    return pls->n_segments > 0 ?
                          pls->segments[pls->n_segments - 1]->duration :
                          pls->target_duration;
}

static int read_data(void *opaque, uint8_t *buf, int buf_size)
{
    struct playlist *v = opaque;
    HLSContext *c = v->parent->priv_data;
    int ret, i;
    int just_opened = 0;

restart:
    if (!v->needed)
        return AVERROR_EOF;

    if (!v->input) {
        int64_t reload_interval;
        struct segment *seg;

        /* Check that the playlist is still needed before opening a new
         * segment. */
        if (v->ctx && v->ctx->nb_streams &&
            v->parent->nb_streams >= v->stream_offset + v->ctx->nb_streams) {
            v->needed = 0;
            for (i = v->stream_offset; i < v->stream_offset + v->ctx->nb_streams;
                i++) {
                if (v->parent->streams[i]->discard < AVDISCARD_ALL)
                    v->needed = 1;
            }
        }
        if (!v->needed) {
            av_log(v->parent, AV_LOG_INFO, "No longer receiving playlist %d\n",
                v->index);
            return AVERROR_EOF;
        }

        /* If this is a live stream and the reload interval has elapsed since
         * the last playlist reload, reload the playlists now. */
        reload_interval = default_reload_interval(v);

reload:
        if (!v->finished &&
            av_gettime_relative() - v->last_load_time >= reload_interval) {
            if ((ret = parse_playlist(c, v->url, v, NULL)) < 0) {
                av_log(v->parent, AV_LOG_WARNING, "Failed to reload playlist %d\n",
                       v->index);
                return ret;
            }
            /* If we need to reload the playlist again below (if
             * there's still no more segments), switch to a reload
             * interval of half the target duration. */
            reload_interval = v->target_duration / 2;
        }
        if (v->cur_seq_no < v->start_seq_no) {
            av_log(NULL, AV_LOG_WARNING,
                   "skipping %d segments ahead, expired from playlists\n",
                   v->start_seq_no - v->cur_seq_no);
            v->cur_seq_no = v->start_seq_no;
        }
        if (v->cur_seq_no >= v->start_seq_no + v->n_segments) {
            if (v->finished)
                return AVERROR_EOF;
            while (av_gettime_relative() - v->last_load_time < reload_interval) {
                if (ff_check_interrupt(c->interrupt_callback))
                    return AVERROR_EXIT;
                av_usleep(100*1000);
            }
            /* Enough time has elapsed since the last reload */
            goto reload;
        }

        seg = current_segment(v);

        /* load/update Media Initialization Section, if any */
        ret = update_init_section(v, seg);
        if (ret)
            return ret;

        ret = open_input(c, v, seg);
        if (ret < 0) {
            if (ff_check_interrupt(c->interrupt_callback))
                return AVERROR_EXIT;
            av_log(v->parent, AV_LOG_WARNING, "Failed to open segment of playlist %d\n",
                   v->index);
            v->cur_seq_no += 1;
            goto reload;
        }
        just_opened = 1;
    }

    if (v->init_sec_buf_read_offset < v->init_sec_data_len) {
        /* Push init section out first before first actual segment */
        int copy_size = FFMIN(v->init_sec_data_len - v->init_sec_buf_read_offset, buf_size);
        memcpy(buf, v->init_sec_buf, copy_size);
        v->init_sec_buf_read_offset += copy_size;
        return copy_size;
    }

    ret = read_from_url(v, current_segment(v), buf, buf_size, READ_NORMAL);
    if (ret > 0) {
        if (just_opened && v->is_id3_timestamped != 0) {
            /* Intercept ID3 tags here, elementary audio streams are required
             * to convey timestamps using them in the beginning of each segment. */
            intercept_id3(v, buf, buf_size, &ret);
        }

        return ret;
    }
    ffurl_close(v->input);
    v->input = NULL;
    v->cur_seq_no++;

    c->cur_seq_no = v->cur_seq_no;

    goto restart;
}

static int playlist_in_multiple_variants(HLSContext *c, struct playlist *pls)
{
    int variant_count = 0;
    int i, j;

    for (i = 0; i < c->n_variants && variant_count < 2; i++) {
        struct variant *v = c->variants[i];

        for (j = 0; j < v->n_playlists; j++) {
            if (v->playlists[j] == pls) {
                variant_count++;
                break;
            }
        }
    }

    return variant_count >= 2;
}

static void add_renditions_to_variant(HLSContext *c, struct variant *var,
                                      enum AVMediaType type, const char *group_id)
{
    int i;

    for (i = 0; i < c->n_renditions; i++) {
        struct rendition *rend = c->renditions[i];

        if (rend->type == type && !strcmp(rend->group_id, group_id)) {

            if (rend->playlist)
                /* rendition is an external playlist
                 * => add the playlist to the variant */
                dynarray_add(&var->playlists, &var->n_playlists, rend->playlist);
            else
                /* rendition is part of the variant main Media Playlist
                 * => add the rendition to the main Media Playlist */
                dynarray_add(&var->playlists[0]->renditions,
                             &var->playlists[0]->n_renditions,
                             rend);
        }
    }
}

static void add_metadata_from_renditions(AVFormatContext *s, struct playlist *pls,
                                         enum AVMediaType type)
{
    int rend_idx = 0;
    int i;

    for (i = 0; i < pls->ctx->nb_streams; i++) {
        AVStream *st = s->streams[pls->stream_offset + i];

        if (st->codec->codec_type != type)
            continue;

        for (; rend_idx < pls->n_renditions; rend_idx++) {
            struct rendition *rend = pls->renditions[rend_idx];

            if (rend->type != type)
                continue;

            if (rend->language[0])
                av_dict_set(&st->metadata, "language", rend->language, 0);
            if (rend->name[0])
                av_dict_set(&st->metadata, "comment", rend->name, 0);

            st->disposition |= rend->disposition;
        }
        if (rend_idx >=pls->n_renditions)
            break;
    }
}

/* if timestamp was in valid range: returns 1 and sets seq_no
 * if not: returns 0 and sets seq_no to closest segment */
static int find_timestamp_in_playlist(HLSContext *c, struct playlist *pls,
                                      int64_t timestamp, int *seq_no)
{
    int i;
    int64_t pos = c->first_timestamp == AV_NOPTS_VALUE ?
                  0 : c->first_timestamp;

    if (timestamp < pos) {
        *seq_no = pls->start_seq_no;
        return 0;
    }

    for (i = 0; i < pls->n_segments; i++) {
        int64_t diff = pos + pls->segments[i]->duration - timestamp;
        if (diff > 0) {
            *seq_no = pls->start_seq_no + i;
            return 1;
        }
        pos += pls->segments[i]->duration;
    }

    *seq_no = pls->start_seq_no + pls->n_segments - 1;

    return 0;
}

static int select_cur_seq_no(HLSContext *c, struct playlist *pls)
{
    int seq_no;

    if (!pls->finished && !c->first_packet &&
        av_gettime_relative() - pls->last_load_time >= default_reload_interval(pls))
        /* reload the playlist since it was suspended */
        parse_playlist(c, pls->url, pls, NULL);

    /* If playback is already in progress (we are just selecting a new
     * playlist) and this is a complete file, find the matching segment
     * by counting durations. */
    if (pls->finished && c->cur_timestamp != AV_NOPTS_VALUE) {
        find_timestamp_in_playlist(c, pls, c->cur_timestamp, &seq_no);
        return seq_no;
    }

    if (!pls->finished) {
        if (!c->first_packet && /* we are doing a segment selection during playback */
            c->cur_seq_no >= pls->start_seq_no &&
            c->cur_seq_no < pls->start_seq_no + pls->n_segments)
            /* While spec 3.4.3 says that we cannot assume anything about the
             * content at the same sequence number on different playlists,
             * in practice this seems to work and doing it otherwise would
             * require us to download a segment to inspect its timestamps. */
            return c->cur_seq_no;

        /* If this is a live stream, start live_start_index segments from the
         * start or end */
        if (c->live_start_index < 0)
            return pls->start_seq_no + FFMAX(pls->n_segments + c->live_start_index, 0);
        else
            return pls->start_seq_no + FFMIN(c->live_start_index, pls->n_segments - 1);
    }

    /* Otherwise just start on the first segment. */
    return pls->start_seq_no;
}

static int save_avio_options(AVFormatContext *s)
{
    HLSContext *c = s->priv_data;
    const char *opts[] = {
        "headers", "http_proxy", "user_agent", "user-agent", "cookies", NULL };
    const char **opt = opts;
    uint8_t *buf;
    int ret = 0;

    while (*opt) {
        if (av_opt_get(s->pb, *opt, AV_OPT_SEARCH_CHILDREN | AV_OPT_ALLOW_NULL, &buf) >= 0) {
            ret = av_dict_set(&c->avio_opts, *opt, buf,
                              AV_DICT_DONT_STRDUP_VAL);
            if (ret < 0)
                return ret;
        }
        opt++;
    }

    return ret;
}

static int hls_read_header(AVFormatContext *s)
{
    URLContext *u = (s->flags & AVFMT_FLAG_CUSTOM_IO) ? NULL : s->pb->opaque;
    HLSContext *c = s->priv_data;
    int ret = 0, i, j, stream_offset = 0;

<<<<<<< HEAD
    c->avfmt = s;
=======
    c->ctx                = s;
>>>>>>> 9f61abc8
    c->interrupt_callback = &s->interrupt_callback;
    c->strict_std_compliance = s->strict_std_compliance;

    c->first_packet = 1;
    c->first_timestamp = AV_NOPTS_VALUE;
    c->cur_timestamp = AV_NOPTS_VALUE;

    // if the URL context is good, read important options we must broker later
    if (u && u->prot->priv_data_class) {
        // get the previous user agent & set back to null if string size is zero
        update_options(&c->user_agent, "user-agent", u->priv_data);

        // get the previous cookies & set back to null if string size is zero
        update_options(&c->cookies, "cookies", u->priv_data);

        // get the previous headers & set back to null if string size is zero
        update_options(&c->headers, "headers", u->priv_data);

        // get the previous http proxt & set back to null if string size is zero
        update_options(&c->http_proxy, "http_proxy", u->priv_data);
    }

    if ((ret = parse_playlist(c, s->filename, NULL, s->pb)) < 0)
        goto fail;

    if ((ret = save_avio_options(s)) < 0)
        goto fail;

    /* Some HLS servers don't like being sent the range header */
    av_dict_set(&c->avio_opts, "seekable", "0", 0);

    if (c->n_variants == 0) {
        av_log(NULL, AV_LOG_WARNING, "Empty playlist\n");
        ret = AVERROR_EOF;
        goto fail;
    }
    /* If the playlist only contained playlists (Master Playlist),
     * parse each individual playlist. */
    if (c->n_playlists > 1 || c->playlists[0]->n_segments == 0) {
        for (i = 0; i < c->n_playlists; i++) {
            struct playlist *pls = c->playlists[i];
            if ((ret = parse_playlist(c, pls->url, pls, NULL)) < 0)
                goto fail;
        }
    }

    if (c->variants[0]->playlists[0]->n_segments == 0) {
        av_log(NULL, AV_LOG_WARNING, "Empty playlist\n");
        ret = AVERROR_EOF;
        goto fail;
    }

    /* If this isn't a live stream, calculate the total duration of the
     * stream. */
    if (c->variants[0]->playlists[0]->finished) {
        int64_t duration = 0;
        for (i = 0; i < c->variants[0]->playlists[0]->n_segments; i++)
            duration += c->variants[0]->playlists[0]->segments[i]->duration;
        s->duration = duration;
    }

    /* Associate renditions with variants */
    for (i = 0; i < c->n_variants; i++) {
        struct variant *var = c->variants[i];

        if (var->audio_group[0])
            add_renditions_to_variant(c, var, AVMEDIA_TYPE_AUDIO, var->audio_group);
        if (var->video_group[0])
            add_renditions_to_variant(c, var, AVMEDIA_TYPE_VIDEO, var->video_group);
        if (var->subtitles_group[0])
            add_renditions_to_variant(c, var, AVMEDIA_TYPE_SUBTITLE, var->subtitles_group);
    }

    /* Open the demuxer for each playlist */
    for (i = 0; i < c->n_playlists; i++) {
        struct playlist *pls = c->playlists[i];
        AVInputFormat *in_fmt = NULL;

        if (!(pls->ctx = avformat_alloc_context())) {
            ret = AVERROR(ENOMEM);
            goto fail;
        }

        if (pls->n_segments == 0)
            continue;

        pls->index  = i;
        pls->needed = 1;
        pls->parent = s;
        pls->cur_seq_no = select_cur_seq_no(c, pls);

        pls->read_buffer = av_malloc(INITIAL_BUFFER_SIZE);
        if (!pls->read_buffer){
            ret = AVERROR(ENOMEM);
            avformat_free_context(pls->ctx);
            pls->ctx = NULL;
            goto fail;
        }
        ffio_init_context(&pls->pb, pls->read_buffer, INITIAL_BUFFER_SIZE, 0, pls,
                          read_data, NULL, NULL);
        pls->pb.seekable = 0;
        ret = av_probe_input_buffer(&pls->pb, &in_fmt, pls->segments[0]->url,
                                    NULL, 0, 0);
        if (ret < 0) {
            /* Free the ctx - it isn't initialized properly at this point,
             * so avformat_close_input shouldn't be called. If
             * avformat_open_input fails below, it frees and zeros the
             * context, so it doesn't need any special treatment like this. */
            av_log(s, AV_LOG_ERROR, "Error when loading first segment '%s'\n", pls->segments[0]->url);
            avformat_free_context(pls->ctx);
            pls->ctx = NULL;
            goto fail;
        }
        pls->ctx->pb       = &pls->pb;
        pls->stream_offset = stream_offset;

        if ((ret = ff_copy_whitelists(pls->ctx, s)) < 0)
            goto fail;

        ret = avformat_open_input(&pls->ctx, pls->segments[0]->url, in_fmt, NULL);
        if (ret < 0)
            goto fail;

        if (pls->id3_deferred_extra && pls->ctx->nb_streams == 1) {
            ff_id3v2_parse_apic(pls->ctx, &pls->id3_deferred_extra);
            avformat_queue_attached_pictures(pls->ctx);
            ff_id3v2_free_extra_meta(&pls->id3_deferred_extra);
            pls->id3_deferred_extra = NULL;
        }

        pls->ctx->ctx_flags &= ~AVFMTCTX_NOHEADER;
        ret = avformat_find_stream_info(pls->ctx, NULL);
        if (ret < 0)
            goto fail;

        if (pls->is_id3_timestamped == -1)
            av_log(s, AV_LOG_WARNING, "No expected HTTP requests have been made\n");

        /* Create new AVStreams for each stream in this playlist */
        for (j = 0; j < pls->ctx->nb_streams; j++) {
            AVStream *st = avformat_new_stream(s, NULL);
            AVStream *ist = pls->ctx->streams[j];
            if (!st) {
                ret = AVERROR(ENOMEM);
                goto fail;
            }
            st->id = i;

            avcodec_copy_context(st->codec, pls->ctx->streams[j]->codec);

            if (pls->is_id3_timestamped) /* custom timestamps via id3 */
                avpriv_set_pts_info(st, 33, 1, MPEG_TIME_BASE);
            else
                avpriv_set_pts_info(st, ist->pts_wrap_bits, ist->time_base.num, ist->time_base.den);
        }

        add_metadata_from_renditions(s, pls, AVMEDIA_TYPE_AUDIO);
        add_metadata_from_renditions(s, pls, AVMEDIA_TYPE_VIDEO);
        add_metadata_from_renditions(s, pls, AVMEDIA_TYPE_SUBTITLE);

        stream_offset += pls->ctx->nb_streams;
    }

    /* Create a program for each variant */
    for (i = 0; i < c->n_variants; i++) {
        struct variant *v = c->variants[i];
        AVProgram *program;

        program = av_new_program(s, i);
        if (!program)
            goto fail;
        av_dict_set_int(&program->metadata, "variant_bitrate", v->bandwidth, 0);

        for (j = 0; j < v->n_playlists; j++) {
            struct playlist *pls = v->playlists[j];
            int is_shared = playlist_in_multiple_variants(c, pls);
            int k;

            for (k = 0; k < pls->ctx->nb_streams; k++) {
                struct AVStream *st = s->streams[pls->stream_offset + k];

                av_program_add_stream_index(s, i, pls->stream_offset + k);

                /* Set variant_bitrate for streams unique to this variant */
                if (!is_shared && v->bandwidth)
                    av_dict_set_int(&st->metadata, "variant_bitrate", v->bandwidth, 0);
            }
        }
    }

    return 0;
fail:
    free_playlist_list(c);
    free_variant_list(c);
    free_rendition_list(c);
    return ret;
}

static int recheck_discard_flags(AVFormatContext *s, int first)
{
    HLSContext *c = s->priv_data;
    int i, changed = 0;

    /* Check if any new streams are needed */
    for (i = 0; i < c->n_playlists; i++)
        c->playlists[i]->cur_needed = 0;

    for (i = 0; i < s->nb_streams; i++) {
        AVStream *st = s->streams[i];
        struct playlist *pls = c->playlists[s->streams[i]->id];
        if (st->discard < AVDISCARD_ALL)
            pls->cur_needed = 1;
    }
    for (i = 0; i < c->n_playlists; i++) {
        struct playlist *pls = c->playlists[i];
        if (pls->cur_needed && !pls->needed) {
            pls->needed = 1;
            changed = 1;
            pls->cur_seq_no = select_cur_seq_no(c, pls);
            pls->pb.eof_reached = 0;
            if (c->cur_timestamp != AV_NOPTS_VALUE) {
                /* catch up */
                pls->seek_timestamp = c->cur_timestamp;
                pls->seek_flags = AVSEEK_FLAG_ANY;
                pls->seek_stream_index = -1;
            }
            av_log(s, AV_LOG_INFO, "Now receiving playlist %d, segment %d\n", i, pls->cur_seq_no);
        } else if (first && !pls->cur_needed && pls->needed) {
            if (pls->input)
                ffurl_close(pls->input);
            pls->input = NULL;
            pls->needed = 0;
            changed = 1;
            av_log(s, AV_LOG_INFO, "No longer receiving playlist %d\n", i);
        }
    }
    return changed;
}

static void fill_timing_for_id3_timestamped_stream(struct playlist *pls)
{
    if (pls->id3_offset >= 0) {
        pls->pkt.dts = pls->id3_mpegts_timestamp +
                                 av_rescale_q(pls->id3_offset,
                                              pls->ctx->streams[pls->pkt.stream_index]->time_base,
                                              MPEG_TIME_BASE_Q);
        if (pls->pkt.duration)
            pls->id3_offset += pls->pkt.duration;
        else
            pls->id3_offset = -1;
    } else {
        /* there have been packets with unknown duration
         * since the last id3 tag, should not normally happen */
        pls->pkt.dts = AV_NOPTS_VALUE;
    }

    if (pls->pkt.duration)
        pls->pkt.duration = av_rescale_q(pls->pkt.duration,
                                         pls->ctx->streams[pls->pkt.stream_index]->time_base,
                                         MPEG_TIME_BASE_Q);

    pls->pkt.pts = AV_NOPTS_VALUE;
}

static AVRational get_timebase(struct playlist *pls)
{
    if (pls->is_id3_timestamped)
        return MPEG_TIME_BASE_Q;

    return pls->ctx->streams[pls->pkt.stream_index]->time_base;
}

static int compare_ts_with_wrapdetect(int64_t ts_a, struct playlist *pls_a,
                                      int64_t ts_b, struct playlist *pls_b)
{
    int64_t scaled_ts_a = av_rescale_q(ts_a, get_timebase(pls_a), MPEG_TIME_BASE_Q);
    int64_t scaled_ts_b = av_rescale_q(ts_b, get_timebase(pls_b), MPEG_TIME_BASE_Q);

    return av_compare_mod(scaled_ts_a, scaled_ts_b, 1LL << 33);
}

static int hls_read_packet(AVFormatContext *s, AVPacket *pkt)
{
    HLSContext *c = s->priv_data;
    int ret, i, minplaylist = -1;

    recheck_discard_flags(s, c->first_packet);
    c->first_packet = 0;

    for (i = 0; i < c->n_playlists; i++) {
        struct playlist *pls = c->playlists[i];
        /* Make sure we've got one buffered packet from each open playlist
         * stream */
        if (pls->needed && !pls->pkt.data) {
            while (1) {
                int64_t ts_diff;
                AVRational tb;
                ret = av_read_frame(pls->ctx, &pls->pkt);
                if (ret < 0) {
                    if (!avio_feof(&pls->pb) && ret != AVERROR_EOF)
                        return ret;
                    reset_packet(&pls->pkt);
                    break;
                } else {
                    /* stream_index check prevents matching picture attachments etc. */
                    if (pls->is_id3_timestamped && pls->pkt.stream_index == 0) {
                        /* audio elementary streams are id3 timestamped */
                        fill_timing_for_id3_timestamped_stream(pls);
                    }

                    if (c->first_timestamp == AV_NOPTS_VALUE &&
                        pls->pkt.dts       != AV_NOPTS_VALUE)
                        c->first_timestamp = av_rescale_q(pls->pkt.dts,
                            get_timebase(pls), AV_TIME_BASE_Q);
                }

                if (pls->seek_timestamp == AV_NOPTS_VALUE)
                    break;

                if (pls->seek_stream_index < 0 ||
                    pls->seek_stream_index == pls->pkt.stream_index) {

                    if (pls->pkt.dts == AV_NOPTS_VALUE) {
                        pls->seek_timestamp = AV_NOPTS_VALUE;
                        break;
                    }

                    tb = get_timebase(pls);
                    ts_diff = av_rescale_rnd(pls->pkt.dts, AV_TIME_BASE,
                                            tb.den, AV_ROUND_DOWN) -
                            pls->seek_timestamp;
                    if (ts_diff >= 0 && (pls->seek_flags  & AVSEEK_FLAG_ANY ||
                                        pls->pkt.flags & AV_PKT_FLAG_KEY)) {
                        pls->seek_timestamp = AV_NOPTS_VALUE;
                        break;
                    }
                }
                av_packet_unref(&pls->pkt);
                reset_packet(&pls->pkt);
            }
        }
        /* Check if this stream has the packet with the lowest dts */
        if (pls->pkt.data) {
            struct playlist *minpls = minplaylist < 0 ?
                                     NULL : c->playlists[minplaylist];
            if (minplaylist < 0) {
                minplaylist = i;
            } else {
                int64_t dts     =    pls->pkt.dts;
                int64_t mindts  = minpls->pkt.dts;

                if (dts == AV_NOPTS_VALUE ||
                    (mindts != AV_NOPTS_VALUE && compare_ts_with_wrapdetect(dts, pls, mindts, minpls) < 0))
                    minplaylist = i;
            }
        }
    }

    /* If we got a packet, return it */
    if (minplaylist >= 0) {
        struct playlist *pls = c->playlists[minplaylist];
        *pkt = pls->pkt;
        pkt->stream_index += pls->stream_offset;
        reset_packet(&c->playlists[minplaylist]->pkt);

        if (pkt->dts != AV_NOPTS_VALUE)
            c->cur_timestamp = av_rescale_q(pkt->dts,
                                            pls->ctx->streams[pls->pkt.stream_index]->time_base,
                                            AV_TIME_BASE_Q);

        return 0;
    }
    return AVERROR_EOF;
}

static int hls_close(AVFormatContext *s)
{
    HLSContext *c = s->priv_data;

    free_playlist_list(c);
    free_variant_list(c);
    free_rendition_list(c);

    av_dict_free(&c->avio_opts);

    return 0;
}

static int hls_read_seek(AVFormatContext *s, int stream_index,
                               int64_t timestamp, int flags)
{
    HLSContext *c = s->priv_data;
    struct playlist *seek_pls = NULL;
    int i, seq_no;
    int64_t first_timestamp, seek_timestamp, duration;

    if ((flags & AVSEEK_FLAG_BYTE) ||
        !(c->variants[0]->playlists[0]->finished || c->variants[0]->playlists[0]->type == PLS_TYPE_EVENT))
        return AVERROR(ENOSYS);

    first_timestamp = c->first_timestamp == AV_NOPTS_VALUE ?
                      0 : c->first_timestamp;

    seek_timestamp = av_rescale_rnd(timestamp, AV_TIME_BASE,
                                    s->streams[stream_index]->time_base.den,
                                    flags & AVSEEK_FLAG_BACKWARD ?
                                    AV_ROUND_DOWN : AV_ROUND_UP);

    duration = s->duration == AV_NOPTS_VALUE ?
               0 : s->duration;

    if (0 < duration && duration < seek_timestamp - first_timestamp)
        return AVERROR(EIO);

    /* find the playlist with the specified stream */
    for (i = 0; i < c->n_playlists; i++) {
        struct playlist *pls = c->playlists[i];
        if (stream_index >= pls->stream_offset &&
            stream_index - pls->stream_offset < pls->ctx->nb_streams) {
            seek_pls = pls;
            break;
        }
    }
    /* check if the timestamp is valid for the playlist with the
     * specified stream index */
    if (!seek_pls || !find_timestamp_in_playlist(c, seek_pls, seek_timestamp, &seq_no))
        return AVERROR(EIO);

    /* set segment now so we do not need to search again below */
    seek_pls->cur_seq_no = seq_no;
    seek_pls->seek_stream_index = stream_index - seek_pls->stream_offset;

    for (i = 0; i < c->n_playlists; i++) {
        /* Reset reading */
        struct playlist *pls = c->playlists[i];
        if (pls->input) {
            ffurl_close(pls->input);
            pls->input = NULL;
        }
        av_packet_unref(&pls->pkt);
        reset_packet(&pls->pkt);
        pls->pb.eof_reached = 0;
        /* Clear any buffered data */
        pls->pb.buf_end = pls->pb.buf_ptr = pls->pb.buffer;
        /* Reset the pos, to let the mpegts demuxer know we've seeked. */
        pls->pb.pos = 0;
        /* Flush the packet queue of the subdemuxer. */
        ff_read_frame_flush(pls->ctx);

        pls->seek_timestamp = seek_timestamp;
        pls->seek_flags = flags;

        if (pls != seek_pls) {
            /* set closest segment seq_no for playlists not handled above */
            find_timestamp_in_playlist(c, pls, seek_timestamp, &pls->cur_seq_no);
            /* seek the playlist to the given position without taking
             * keyframes into account since this playlist does not have the
             * specified stream where we should look for the keyframes */
            pls->seek_stream_index = -1;
            pls->seek_flags |= AVSEEK_FLAG_ANY;
        }
    }

    c->cur_timestamp = seek_timestamp;

    return 0;
}

static int hls_probe(AVProbeData *p)
{
    /* Require #EXTM3U at the start, and either one of the ones below
     * somewhere for a proper match. */
    if (strncmp(p->buf, "#EXTM3U", 7))
        return 0;

    if (strstr(p->buf, "#EXT-X-STREAM-INF:")     ||
        strstr(p->buf, "#EXT-X-TARGETDURATION:") ||
        strstr(p->buf, "#EXT-X-MEDIA-SEQUENCE:"))
        return AVPROBE_SCORE_MAX;
    return 0;
}

#define OFFSET(x) offsetof(HLSContext, x)
#define FLAGS AV_OPT_FLAG_DECODING_PARAM
static const AVOption hls_options[] = {
    {"live_start_index", "segment index to start live streams at (negative values are from the end)",
        OFFSET(live_start_index), AV_OPT_TYPE_INT, {.i64 = -3}, INT_MIN, INT_MAX, FLAGS},
    {NULL}
};

static const AVClass hls_class = {
    .class_name = "hls,applehttp",
    .item_name  = av_default_item_name,
    .option     = hls_options,
    .version    = LIBAVUTIL_VERSION_INT,
};

AVInputFormat ff_hls_demuxer = {
    .name           = "hls,applehttp",
    .long_name      = NULL_IF_CONFIG_SMALL("Apple HTTP Live Streaming"),
    .priv_class     = &hls_class,
    .priv_data_size = sizeof(HLSContext),
    .read_probe     = hls_probe,
    .read_header    = hls_read_header,
    .read_packet    = hls_read_packet,
    .read_close     = hls_close,
    .read_seek      = hls_read_seek,
};<|MERGE_RESOLUTION|>--- conflicted
+++ resolved
@@ -179,12 +179,8 @@
 };
 
 typedef struct HLSContext {
-<<<<<<< HEAD
     AVClass *class;
-    AVFormatContext *avfmt;
-=======
     AVFormatContext *ctx;
->>>>>>> 9f61abc8
     int n_variants;
     struct variant **variants;
     int n_playlists;
@@ -404,13 +400,9 @@
     if (!info->uri[0])
         return NULL;
 
-<<<<<<< HEAD
     sec = av_mallocz(sizeof(*sec));
     if (!sec)
         return NULL;
-=======
-    ret = c->ctx->io_open(c->ctx, in, url, AVIO_FLAG_READ, &tmp);
->>>>>>> 9f61abc8
 
     ff_make_absolute_url(tmp_str, sizeof(tmp_str), url_base, info->uri);
     sec->url = av_strdup(tmp_str);
@@ -643,7 +635,7 @@
     av_dict_copy(&tmp, c->avio_opts, 0);
     av_dict_copy(&tmp, opts, 0);
 
-    ret = ffurl_open_whitelist(uc, url, AVIO_FLAG_READ, c->interrupt_callback, &tmp, c->avfmt->protocol_whitelist);
+    ret = ffurl_open_whitelist(uc, url, AVIO_FLAG_READ, c->interrupt_callback, &tmp, c->ctx->protocol_whitelist);
     if( ret >= 0) {
         // update cookies on http response with setcookies.
         URLContext *u = *uc;
@@ -688,8 +680,7 @@
         av_dict_set(&opts, "headers", c->headers, 0);
         av_dict_set(&opts, "http_proxy", c->http_proxy, 0);
 
-        ret = ffio_open_whitelist(&in, url, AVIO_FLAG_READ,
-                         c->interrupt_callback, &opts, c->avfmt->protocol_whitelist);
+        ret = c->ctx->io_open(c->ctx, &in, url, AVIO_FLAG_READ, &opts);
         av_dict_free(&opts);
         if (ret < 0)
             return ret;
@@ -1526,11 +1517,7 @@
     HLSContext *c = s->priv_data;
     int ret = 0, i, j, stream_offset = 0;
 
-<<<<<<< HEAD
-    c->avfmt = s;
-=======
     c->ctx                = s;
->>>>>>> 9f61abc8
     c->interrupt_callback = &s->interrupt_callback;
     c->strict_std_compliance = s->strict_std_compliance;
 
