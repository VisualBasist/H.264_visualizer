--- conflicted
+++ resolved
@@ -1444,11 +1444,7 @@
 
     if (avio_tell(s->pb) != ts->last_pos) {
         int i;
-<<<<<<< HEAD
-//        av_dlog("Skipping after seek\n");
-=======
         av_dlog(ts->stream, "Skipping after seek\n");
->>>>>>> 05fc9e40
         /* seek detected, flush pes buffer */
         for (i = 0; i < NB_PID_MAX; i++) {
             if (ts->pids[i]) {
