--- conflicted
+++ resolved
@@ -170,11 +170,7 @@
         url_add_option(buf, buf_size, "pkt_size=%d", max_packet_size);
     if (connect)
         url_add_option(buf, buf_size, "connect=1");
-<<<<<<< HEAD
     url_add_option(buf, buf_size, "fifo_size=0");
-    if (sources && sources[0])
-        url_add_option(buf, buf_size, "sources=%s", sources);
-=======
     if (include_sources && include_sources[0])
         url_add_option(buf, buf_size, "sources=%s", include_sources);
     if (exclude_sources && exclude_sources[0])
@@ -219,7 +215,6 @@
             p = NULL;
         }
     }
->>>>>>> 74972220
 }
 
 /**
