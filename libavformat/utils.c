--- conflicted
+++ resolved
@@ -2985,19 +2985,14 @@
                 ret = AVERROR(EINVAL);
                 goto fail;
             }
-<<<<<<< HEAD
             if(av_cmp_q(st->sample_aspect_ratio, st->codec->sample_aspect_ratio)
                && FFABS(av_q2d(st->sample_aspect_ratio) - av_q2d(st->codec->sample_aspect_ratio)) > 0.004*av_q2d(st->sample_aspect_ratio)
             ){
-                av_log(s, AV_LOG_ERROR, "Aspect ratio mismatch between encoder and muxer layer\n");
-=======
-            if(av_cmp_q(st->sample_aspect_ratio, st->codec->sample_aspect_ratio)){
                 av_log(s, AV_LOG_ERROR, "Aspect ratio mismatch between encoder "
                        "(%d/%d) and muxer layer (%d/%d)\n",
                        st->sample_aspect_ratio.num, st->sample_aspect_ratio.den,
                        st->codec->sample_aspect_ratio.num,
                        st->codec->sample_aspect_ratio.den);
->>>>>>> d7edd359
                 ret = AVERROR(EINVAL);
                 goto fail;
             }
