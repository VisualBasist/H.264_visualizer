--- conflicted
+++ resolved
@@ -645,7 +645,6 @@
     (av_pix_fmt_descriptors[x].nb_components == 2 || \
      av_pix_fmt_descriptors[x].nb_components == 4)
 
-<<<<<<< HEAD
 #if 1
 #define isPacked(x)         (       \
            (x)==PIX_FMT_PAL8        \
@@ -656,10 +655,7 @@
         ||  isBGRinInt(x)           \
     )
 #else
-#define isPacked(x) \
-=======
 #define isPacked(x) (\
->>>>>>> 4e8d6218
     (av_pix_fmt_descriptors[x].nb_components >= 2 && \
      !(av_pix_fmt_descriptors[x].flags & PIX_FMT_PLANAR)) || \
     (x) == PIX_FMT_PAL8\
